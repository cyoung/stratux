/*
	Copyright (c) 2015-2016 Christopher Young
	Distributable under the terms of The "BSD New"" License
	that can be found in the LICENSE file, herein included
	as part of this header.

	network.go: Client networking routines, DHCP lease monitoring, queue management, ICMP monitoring.
*/

package main

import (
<<<<<<< HEAD
	"github.com/tarm/serial"
=======
	"errors"
>>>>>>> 65537dbd
	"golang.org/x/net/icmp"
	"golang.org/x/net/ipv4"

	"io/ioutil"
	"log"
	"math"
	"math/rand"
	"net"
	"os"
	"strconv"
	"strings"
	"sync"
	"time"
)

type networkMessage struct {
	msg       []byte
	msgType   uint8
	queueable bool
	ts        time.Time
}

type networkConnection struct {
	Conn         *net.UDPConn
	Ip           string
	Port         uint32
	Capability   uint8
	messageQueue [][]byte // Device message queue.
	/*
		Sleep mode/throttle variables. "sleep mode" is actually now just a very reduced packet rate, since we don't know positively
		 when a client is ready to accept packets - we just assume so if we don't receive ICMP Unreachable packets in 5 secs.
	*/
	LastUnreachable time.Time // Last time the device sent an ICMP Unreachable packet.
	nextMessageTime time.Time // The next time that the device is "able" to receive a message.
	numOverflows    uint32    // Number of times the queue has overflowed - for calculating the amount to chop off from the queue.
	SleepFlag       bool      // Whether or not this client has been marked as sleeping - only used for debugging (relies on messages being sent to update this flag in sendToAllConnectedClients()).
	FFCrippled      bool
}

var messageQueue chan networkMessage
var outSockets map[string]networkConnection
var dhcpLeases map[string]string
var netMutex *sync.Mutex

var totalNetworkMessagesSent uint32

var pingResponse map[string]time.Time // Last time an IP responded to an "echo" response.

const (
	NETWORK_GDL90_STANDARD = 1
	NETWORK_AHRS_FFSIM     = 2
	NETWORK_AHRS_GDL90     = 4
	dhcp_lease_file        = "/var/lib/dhcp/dhcpd.leases"
)

// Read the "dhcpd.leases" file and parse out IP/hostname.
func getDHCPLeases() (map[string]string, error) {
	dat, err := ioutil.ReadFile(dhcp_lease_file)
	ret := make(map[string]string)
	if err != nil {
		return ret, err
	}
	lines := strings.Split(string(dat), "\n")
	open_block := false
	block_ip := ""
	for _, line := range lines {
		spaced := strings.Split(line, " ")
		if len(spaced) > 2 && spaced[0] == "lease" {
			open_block = true
			block_ip = spaced[1]
		} else if open_block && len(spaced) >= 4 && spaced[2] == "client-hostname" {
			hostname := strings.TrimRight(strings.TrimLeft(strings.Join(spaced[3:], " "), "\""), "\";")
			ret[block_ip] = hostname
			open_block = false
		} else if open_block && strings.HasPrefix(spaced[0], "}") { // No hostname.
			open_block = false
			ret[block_ip] = ""
		}
	}
	return ret, nil
}

func isSleeping(k string) bool {
	ipAndPort := strings.Split(k, ":")
	lastPing, ok := pingResponse[ipAndPort[0]]
	// No ping response. Assume disconnected/sleeping device.
	if !ok || stratuxClock.Since(lastPing) > (10*time.Second) {
		return true
	}
	if stratuxClock.Since(outSockets[k].LastUnreachable) < (5 * time.Second) {
		return true
	}
	return false
}

// Throttle mode for testing port open and giving some start-up time to the app.
// Throttling is 0.1% data rate for first 15 seconds.
func isThrottled(k string) bool {
	return (rand.Int()%1000 != 0) && stratuxClock.Since(outSockets[k].LastUnreachable) < (15*time.Second)
}

func sendToAllConnectedClients(msg networkMessage) {
	netMutex.Lock()
	defer netMutex.Unlock()
	for k, netconn := range outSockets {
		sleepFlag := isSleeping(k)

		netconn.SleepFlag = sleepFlag
		outSockets[k] = netconn

		// Check if this port is able to accept the type of message we're sending.
		if (netconn.Capability & msg.msgType) == 0 {
			continue
		}
		// Send non-queueable messages immediately, or discard if the client is in sleep mode.

		if !sleepFlag {
			netconn.numOverflows = 0 // Reset the overflow counter whenever the client is not sleeping so that we're not penalizing future sleepmodes.
		}

		if !msg.queueable {
			if sleepFlag {
				continue
			}
			netconn.Conn.Write(msg.msg) // Write immediately.
			totalNetworkMessagesSent++
			globalStatus.NetworkDataMessagesSent++
			globalStatus.NetworkDataMessagesSentNonqueueable++
			globalStatus.NetworkDataBytesSent += uint64(len(msg.msg))
			globalStatus.NetworkDataBytesSentNonqueueable += uint64(len(msg.msg))
		} else {
			// Queue the message if the message is "queueable".
			if len(netconn.messageQueue) >= maxUserMsgQueueSize { // Too many messages queued? Drop the oldest.
				log.Printf("%s:%d - message queue overflow.\n", netconn.Ip, netconn.Port)
				netconn.numOverflows++
				s := 2 * netconn.numOverflows // Double the amount we chop off on each overflow.
				if int(s) >= len(netconn.messageQueue) {
					netconn.messageQueue = make([][]byte, 0)
				} else {
					netconn.messageQueue = netconn.messageQueue[s:]
				}
			}
			netconn.messageQueue = append(netconn.messageQueue, msg.msg) // each netconn.messageQueue is therefore an array (well, a slice) of formatted GDL90 messages
			outSockets[k] = netconn
		}
	}
}

// Returns the number of DHCP leases and prints queue lengths
func getNetworkStats() uint {
	for _, netconn := range outSockets {
		queueBytes := 0
		for _, msg := range netconn.messageQueue {
			queueBytes += len(msg)
		}
		if globalSettings.VerboseLogs {
			log.Printf("On  %s:%d,  Queue length = %d messages / %d bytes\n", netconn.Ip, netconn.Port, len(netconn.messageQueue), queueBytes)
		}
	}

	ret := uint(len(dhcpLeases))
	globalStatus.Connected_Users = ret
	return ret
}

// See who has a DHCP lease and make a UDP connection to each of them.
func refreshConnectedClients() {
	netMutex.Lock()
	defer netMutex.Unlock()
	validConnections := make(map[string]bool)
	t, err := getDHCPLeases()
	if err != nil {
		log.Printf("getDHCPLeases(): %s\n", err.Error())
		return
	}
	dhcpLeases = t
	// Client connected that wasn't before.
	for ip, hostname := range dhcpLeases {
		for _, networkOutput := range globalSettings.NetworkOutputs {
			ipAndPort := ip + ":" + strconv.Itoa(int(networkOutput.Port))
			if _, ok := outSockets[ipAndPort]; !ok {
				log.Printf("client connected: %s:%d (%s).\n", ip, networkOutput.Port, hostname)
				addr, err := net.ResolveUDPAddr("udp", ipAndPort)
				if err != nil {
					log.Printf("ResolveUDPAddr(%s): %s\n", ipAndPort, err.Error())
					continue
				}
				outConn, err := net.DialUDP("udp", nil, addr)
				if err != nil {
					log.Printf("DialUDP(%s): %s\n", ipAndPort, err.Error())
					continue
				}
				newq := make([][]byte, 0)
				outSockets[ipAndPort] = networkConnection{Conn: outConn, Ip: ip, Port: networkOutput.Port, Capability: networkOutput.Capability, messageQueue: newq}
			}
			validConnections[ipAndPort] = true
		}
	}
	// Client that was connected before that isn't.
	for ipAndPort, conn := range outSockets {
		if _, ok := validConnections[ipAndPort]; !ok {
			log.Printf("removed connection %s.\n", ipAndPort)
			conn.Conn.Close()
			delete(outSockets, ipAndPort)
		}
	}
}

func messageQueueSender() {
	secondTimer := time.NewTicker(15 * time.Second)
	queueTimer := time.NewTicker(100 * time.Millisecond)

	var lastQueueTimeChange time.Time // Reevaluate	send frequency every 5 seconds.
	for {
		select {
		case msg := <-messageQueue:
			sendToAllConnectedClients(msg)
		case <-queueTimer.C:
			netMutex.Lock()

			averageSendableQueueSize := float64(0.0)
			for k, netconn := range outSockets {
				if len(netconn.messageQueue) > 0 && !isSleeping(k) && !isThrottled(k) {
					averageSendableQueueSize += float64(len(netconn.messageQueue)) // Add num sendable messages.

					var queuedMsg []byte

					// Combine the first 256 entries in netconn.messageQueue to avoid flooding wlan0 with too many IOPS.
					// Need to play nice with non-queued messages, so this limits the number of entries to combine.
					// UAT uplink block is 432 bytes, so transmit block size shouldn't be larger than 108 KiB. 10 Mbps per device would therefore be needed to send within a 100 ms window.

					mqDepth := len(netconn.messageQueue)
					if mqDepth > 256 {
						mqDepth = 256
					}

					for j := 0; j < mqDepth; j++ {
						queuedMsg = append(queuedMsg, netconn.messageQueue[j]...)
					}

					/*
						for j, _ := range netconn.messageQueue {
							queuedMsg = append(queuedMsg, netconn.messageQueue[j]...)
						}
					*/

					netconn.Conn.Write(queuedMsg)
					totalNetworkMessagesSent++
					globalStatus.NetworkDataMessagesSent++
					globalStatus.NetworkDataBytesSent += uint64(len(queuedMsg))

					//netconn.messageQueue = [][]byte{}
					if mqDepth < len(netconn.messageQueue) {
						netconn.messageQueue = netconn.messageQueue[mqDepth:]
					} else {
						netconn.messageQueue = [][]byte{}
					}
					outSockets[k] = netconn

					/*
						tmpConn := netconn
						tmpConn.Conn.Write(tmpConn.messageQueue[0])
						totalNetworkMessagesSent++
						globalStatus.NetworkDataMessagesSent++
						globalStatus.NetworkDataBytesSent += uint64(len(tmpConn.messageQueue[0]))
						tmpConn.messageQueue = tmpConn.messageQueue[1:]
						outSockets[k] = tmpConn
					*/
				}
			}

			if stratuxClock.Since(lastQueueTimeChange) >= 5*time.Second {
				var pd float64
				if averageSendableQueueSize > 0.0 && len(outSockets) > 0 {
					averageSendableQueueSize = averageSendableQueueSize / float64(len(outSockets)) // It's a total, not an average, up until this point.
					pd = math.Max(float64(1.0/750.0), float64(1.0/(4.0*averageSendableQueueSize))) // Say 250ms is enough to get through the whole queue.
				} else {
					pd = float64(0.1) // 100ms.
				}

				if globalSettings.VerboseLogs {
					log.Printf("Average sendable queue is %v messages. Changing queue timer to %f seconds\n", averageSendableQueueSize, pd)
				}

				queueTimer.Stop()
				queueTimer = time.NewTicker(time.Duration(pd*1000000000.0) * time.Nanosecond)
				lastQueueTimeChange = stratuxClock.Time
			}
			netMutex.Unlock()
		case <-secondTimer.C:
			getNetworkStats()
		}
	}
}

func sendMsg(msg []byte, msgType uint8, queueable bool) {
	messageQueue <- networkMessage{msg: msg, msgType: msgType, queueable: queueable, ts: stratuxClock.Time}
}

func sendGDL90(msg []byte, queueable bool) {
	sendMsg(msg, NETWORK_GDL90_STANDARD, queueable)
}

func monitorDHCPLeases() {
	timer := time.NewTicker(30 * time.Second)
	for {
		select {
		case <-timer.C:
			refreshConnectedClients()
		}
	}
}

func icmpEchoSender(c *icmp.PacketConn) {
	timer := time.NewTicker(5 * time.Second)
	for {
		<-timer.C
		// Collect IPs.
		ips := make(map[string]bool)
		for k, _ := range outSockets {
			ipAndPort := strings.Split(k, ":")
			ips[ipAndPort[0]] = true
		}
		// Send to all IPs.
		for ip, _ := range ips {
			wm := icmp.Message{
				Type: ipv4.ICMPTypeEcho, Code: 0,
				Body: &icmp.Echo{
					ID: os.Getpid() & 0xffff, Seq: 1,
					Data: []byte("STRATUX"),
				},
			}
			wb, err := wm.Marshal(nil)
			if err != nil {
				log.Printf("couldn't send ICMP Echo: %s\n", err.Error())
				continue
			}
			if _, err := c.WriteTo(wb, &net.IPAddr{IP: net.ParseIP(ip)}); err != nil {
				log.Printf("couldn't send ICMP Echo: %s\n", err.Error())
				continue
			}
			totalNetworkMessagesSent++
		}
	}
}

// Monitor clients going in/out of sleep mode via ICMP unreachable packets.
func sleepMonitor() {
	c, err := icmp.ListenPacket("ip4:icmp", "0.0.0.0")
	if err != nil {
		log.Printf("error listening for udp - sending data to all ports for all connected clients. err: %s", err)
		return
	}
	go icmpEchoSender(c)
	defer c.Close()
	for {
		buf := make([]byte, 1500)
		n, peer, err := c.ReadFrom(buf)
		if err != nil {
			log.Printf("%s\n", err.Error())
			continue
		}
		msg, err := icmp.ParseMessage(1, buf[:n])
		if err != nil {
			continue
		}

		ip := peer.String()

		// Look for echo replies, mark it as received.
		if msg.Type == ipv4.ICMPTypeEchoReply {
			pingResponse[ip] = stratuxClock.Time
			continue // No further processing needed.
		}

		// Only deal with ICMP Unreachable packets (since that's what iOS and Android seem to be sending whenever the apps are not available).
		if msg.Type != ipv4.ICMPTypeDestinationUnreachable {
			continue
		}
		// Packet parsing.
		mb, err := msg.Body.Marshal(1)
		if err != nil {
			continue
		}
		if len(mb) < 28 {
			continue
		}

		// The unreachable port.
		port := (uint16(mb[26]) << 8) | uint16(mb[27])
		ipAndPort := ip + ":" + strconv.Itoa(int(port))

		netMutex.Lock()
		p, ok := outSockets[ipAndPort]
		if !ok {
			// Can't do anything, the client isn't even technically connected.
			netMutex.Unlock()
			continue
		}
		p.LastUnreachable = stratuxClock.Time
		outSockets[ipAndPort] = p
		netMutex.Unlock()
	}
}

func networkStatsCounter() {
	timer := time.NewTicker(1 * time.Second)
	var previousNetworkMessagesSent, previousNetworkBytesSent, previousNetworkMessagesSentNonqueueable, previousNetworkBytesSentNonqueueable uint64

	for {
		<-timer.C
		globalStatus.NetworkDataMessagesSentLastSec = globalStatus.NetworkDataMessagesSent - previousNetworkMessagesSent
		globalStatus.NetworkDataBytesSentLastSec = globalStatus.NetworkDataBytesSent - previousNetworkBytesSent
		globalStatus.NetworkDataMessagesSentNonqueueableLastSec = globalStatus.NetworkDataMessagesSentNonqueueable - previousNetworkMessagesSentNonqueueable
		globalStatus.NetworkDataBytesSentNonqueueableLastSec = globalStatus.NetworkDataBytesSentNonqueueable - previousNetworkBytesSentNonqueueable

		// debug option. Uncomment to log per-second network statistics. Useful for debugging WiFi instability.
		//log.Printf("Network data messages sent: %d total, %d last second.  Network data bytes sent: %d total, %d last second.\n", globalStatus.NetworkDataMessagesSent, globalStatus.NetworkDataMessagesSentLastSec, globalStatus.NetworkDataBytesSent, globalStatus.NetworkDataBytesSentLastSec)

		previousNetworkMessagesSent = globalStatus.NetworkDataMessagesSent
		previousNetworkBytesSent = globalStatus.NetworkDataBytesSent
		previousNetworkMessagesSentNonqueueable = globalStatus.NetworkDataMessagesSentNonqueueable
		previousNetworkBytesSentNonqueueable = globalStatus.NetworkDataBytesSentNonqueueable

	}

}

<<<<<<< HEAD
var flarmOutputChan chan []byte

// Watch for a serial output device on /dev/ttyUSB0. TO-DO: Flexible configuration of FLARM output port
func flarmOutWatcher() {
	// Check every 30 seconds for a serial output device.
	serialTicker := time.NewTicker(10 * time.Second)
	serialConfig := &serial.Config{Name: "/dev/ttyUSB0", Baud: 38400} // TO-DO: Configurable FLARM output port and baud rate?
	var serialPort *serial.Port

	for {
		select {
		case <-serialTicker.C:
			// Check for serial output device.
			if globalSettings.FLARMTraffic && !globalStatus.FLARM_out_connected {
				if globalStatus.GPS_serial_port == "/dev/ttyUSB0" {
					globalSettings.GPS_Enabled = false // Force disable GPS on ttyUSB0 when serial enabled. -- FIXME
				}

				p, err := serial.OpenPort(serialConfig)
				if err != nil {
					log.Printf("FLARM serial (out) port err: %s\n", err.Error())
					break
				}

				globalStatus.FLARM_out_connected = true
				serialPort = p
				log.Printf("Opened FLARM serial port /dev/ttyUSB0 at 38400 baud\n") // TO-DO: Read from port and rate from variables
			}
		case b := <-flarmOutputChan:
			if globalSettings.VerboseLogs {
				log.Printf("Data read off the flarmOutputChan. Sending to port.\n")
			}
			if globalStatus.FLARM_out_connected && serialPort != nil {
				_, err := serialPort.Write(b)
				if err != nil { // Encountered an error in writing to the serial port. Close it and unset FLARM_out_enabled.
					log.Printf("FLARM serial (out) port err: %s\n", err.Error())
					serialPort.Close()
					serialPort = nil
					globalStatus.FLARM_out_connected = false
				}
			} else {
				if globalSettings.VerboseLogs {
					log.Printf("No FLARM output device connected. Message was %s\n", string(b))
				}
			}
		}
	}
}

func sendFlarmMsg(flarmmsg []byte) {
	flarmOutputChan <- flarmmsg
}

=======
/*
	ffMonitor().
		Watches for "i-want-to-play-ffm-udp", "i-can-play-ffm-udp", and "i-cannot-play-ffm-udp" UDP messages broadcasted on
		 port 50113. Tags the client, issues a warning, and disables AHRS.

*/

func ffMonitor() {
	ff_warned := false // Has a warning been issued via globalStatus.Errors?

	addr := net.UDPAddr{Port: 50113, IP: net.ParseIP("0.0.0.0")}
	conn, err := net.ListenUDP("udp", &addr)
	defer conn.Close()
	if err != nil {
		log.Printf("ffMonitor(): error listening on port 50113: %s\n", err.Error())
		return
	}
	for {
		buf := make([]byte, 1024)
		n, addr, err := conn.ReadFrom(buf)
		ipAndPort := strings.Split(addr.String(), ":")
		ip := ipAndPort[0]
		if err != nil {
			log.Printf("err: %s\n", err.Error())
			return
		}
		// Got message, check if it's in the correct format.
		if n < 3 || buf[0] != 0xFF || buf[1] != 0xFE {
			continue
		}
		s := string(buf[2:n])
		s = strings.Replace(s, "\x00", "", -1)
		ffIpAndPort := ip + ":4000"
		netMutex.Lock()
		p, ok := outSockets[ffIpAndPort]
		if !ok {
			// Can't do anything, the client isn't even technically connected.
			netMutex.Unlock()
			continue
		}
		if strings.HasPrefix(s, "i-want-to-play-ffm-udp") || strings.HasPrefix(s, "i-can-play-ffm-udp") || strings.HasPrefix(s, "i-cannot-play-ffm-udp") {
			p.FFCrippled = true
			//FIXME: AHRS doesn't need to be disabled globally, just messages need to be filtered.
			globalSettings.AHRS_Enabled = false
			if !ff_warned {
				e := errors.New("Stratux is not supported by your EFB app. Your EFB app is known to regularly make changes that cause compatibility issues with Stratux. See the README for a list of apps that officially support Stratux.")
				addSystemError(e)
				ff_warned = true
			}
		}
		outSockets[ffIpAndPort] = p
		netMutex.Unlock()
	}
}

>>>>>>> 65537dbd
func initNetwork() {
	messageQueue = make(chan networkMessage, 1024) // Buffered channel, 1024 messages.
	flarmOutputChan = make(chan []byte, 128)       // Buffered channel, 128 messages = 3 seconds @ 38.4 kbps
	outSockets = make(map[string]networkConnection)
	pingResponse = make(map[string]time.Time)
	netMutex = &sync.Mutex{}
	refreshConnectedClients()
	go monitorDHCPLeases()
	go messageQueueSender()
	go sleepMonitor()
	go networkStatsCounter()
<<<<<<< HEAD
	go flarmOutWatcher()
=======
	go ffMonitor()
>>>>>>> 65537dbd
}<|MERGE_RESOLUTION|>--- conflicted
+++ resolved
@@ -10,11 +10,8 @@
 package main
 
 import (
-<<<<<<< HEAD
+	"errors"
 	"github.com/tarm/serial"
-=======
-	"errors"
->>>>>>> 65537dbd
 	"golang.org/x/net/icmp"
 	"golang.org/x/net/ipv4"
 
@@ -443,7 +440,6 @@
 
 }
 
-<<<<<<< HEAD
 var flarmOutputChan chan []byte
 
 // Watch for a serial output device on /dev/ttyUSB0. TO-DO: Flexible configuration of FLARM output port
@@ -497,7 +493,6 @@
 	flarmOutputChan <- flarmmsg
 }
 
-=======
 /*
 	ffMonitor().
 		Watches for "i-want-to-play-ffm-udp", "i-can-play-ffm-udp", and "i-cannot-play-ffm-udp" UDP messages broadcasted on
@@ -538,10 +533,9 @@
 			netMutex.Unlock()
 			continue
 		}
-		if strings.HasPrefix(s, "i-want-to-play-ffm-udp") || strings.HasPrefix(s, "i-can-play-ffm-udp") || strings.HasPrefix(s, "i-cannot-play-ffm-udp") {
+		if globalSettings.AHRS_GDL90_Enabled == true && (strings.HasPrefix(s, "i-want-to-play-ffm-udp") || strings.HasPrefix(s, "i-can-play-ffm-udp") || strings.HasPrefix(s, "i-cannot-play-ffm-udp")) {
 			p.FFCrippled = true
-			//FIXME: AHRS doesn't need to be disabled globally, just messages need to be filtered.
-			globalSettings.AHRS_Enabled = false
+			globalSettings.AHRS_GDL90_Enabled = false
 			if !ff_warned {
 				e := errors.New("Stratux is not supported by your EFB app. Your EFB app is known to regularly make changes that cause compatibility issues with Stratux. See the README for a list of apps that officially support Stratux.")
 				addSystemError(e)
@@ -553,7 +547,6 @@
 	}
 }
 
->>>>>>> 65537dbd
 func initNetwork() {
 	messageQueue = make(chan networkMessage, 1024) // Buffered channel, 1024 messages.
 	flarmOutputChan = make(chan []byte, 128)       // Buffered channel, 128 messages = 3 seconds @ 38.4 kbps
@@ -565,9 +558,7 @@
 	go messageQueueSender()
 	go sleepMonitor()
 	go networkStatsCounter()
-<<<<<<< HEAD
 	go flarmOutWatcher()
-=======
 	go ffMonitor()
->>>>>>> 65537dbd
+
 }