--- conflicted
+++ resolved
@@ -882,15 +882,7 @@
 			count = 3
 		}
 
-<<<<<<< HEAD
-		if count == prevCount && 
-			prevESEnabled == esEnabled && 
-			prevUATEnabled == uatEnabled && 
-			prevOGNEnabled == ognEnabled && 
-			prevAISEnabled == aisEnabled {
-=======
-		if interfaceCount == prevCount && prevESEnabled == esEnabled && prevUATEnabled == uatEnabled && prevOGNEnabled == ognEnabled {
->>>>>>> 10d29251
+		if interfaceCount == prevCount && prevESEnabled == esEnabled && prevUATEnabled == uatEnabled && prevOGNEnabled == ognEnabled && prevAISEnabled == aisEnabled {
 			continue
 		}
 
@@ -917,30 +909,7 @@
 		prevUATEnabled = uatEnabled
 		prevESEnabled = esEnabled
 		prevOGNEnabled = ognEnabled
-<<<<<<< HEAD
 		prevAISEnabled = aisEnabled
-=======
-
-		countEnabled := 0
-
-		if uatEnabled { countEnabled++ }
-		if esEnabled { countEnabled++ }
-		if ognEnabled { countEnabled++ }
-		if countEnabled > interfaceCount {
-			// User enabled too many protocols. Show error..
-			used := make([]string, 0)
-			if UATDev != nil { used = append(used, "UAT") }
-			if ESDev != nil { used = append(used, "1090ES") }
-			if OGNDev != nil { used = append(used, "OGN") }
-			addSingleSystemErrorf("sdrconfig", "You have enabled more protocols than you have receivers for. " +
-				"You have %d receivers, but enabled %d protocols. Please disable %d of them for things to work correctly. For now we are only using %s.",
-				count, countEnabled, countEnabled - count, strings.Join(used, ", "))
-
-		} else {
-			removeSingleSystemError("sdrconfig")
-		}
-
->>>>>>> 10d29251
 	}
 }
 
