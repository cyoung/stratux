--- conflicted
+++ resolved
@@ -1172,8 +1172,7 @@
 	WiFiSecurityEnabled  bool
 	WiFiPassphrase       string
 	WiFiSmartEnabled     bool // "Smart WiFi" - disables the default gateway for iOS.
-<<<<<<< HEAD
-
+	NoSleep              bool
 
 	WiFiMode             int
 	WiFiDirectPin        string
@@ -1183,9 +1182,7 @@
 	EstimateBearinglessDist bool
 	RadarLimits          int
 	RadarRange           int
-=======
-	NoSleep              bool
->>>>>>> cf28a07c
+	
 }
 
 type status struct {
@@ -1265,7 +1262,7 @@
 	globalSettings.OwnshipModeS = "F00000"
 	globalSettings.DeveloperMode = true
 	globalSettings.StaticIps = make([]string, 0)
-<<<<<<< HEAD
+	globalSettings.NoSleep = false
 	globalSettings.GDL90MSLAlt_Enabled = true
 	globalSettings.SkyDemonAndroidHack = false
 	globalSettings.EstimateBearinglessDist = true
@@ -1278,9 +1275,6 @@
 
 	globalSettings.RadarLimits = 2000
 	globalSettings.RadarRange = 10
-=======
-	globalSettings.NoSleep = false
->>>>>>> cf28a07c
 }
 
 func readSettings() {
