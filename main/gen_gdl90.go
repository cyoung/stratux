--- conflicted
+++ resolved
@@ -1239,12 +1239,8 @@
 	//FIXME: Need to change format below.
 	globalSettings.NetworkOutputs = []networkConnection{
 		{Conn: nil, Ip: "", Port: 4000, Capability: NETWORK_GDL90_STANDARD | NETWORK_AHRS_GDL90},
-<<<<<<< HEAD
 		{Conn: nil, Ip: "", Port: 2000, Capability: NETWORK_FLARM_NMEA},
-		//		{Conn: nil, Ip: "", Port: 49002, Capability: NETWORK_AHRS_FFSIM},
-=======
 		{Conn: nil, Ip: "", Port: 49002, Capability: NETWORK_POSITION_FFSIM | NETWORK_AHRS_FFSIM},
->>>>>>> 3a9509dd
 	}
 	globalSettings.DEBUG = false
 	globalSettings.DisplayTrafficSource = false
