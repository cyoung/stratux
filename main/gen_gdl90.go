--- conflicted
+++ resolved
@@ -611,7 +611,7 @@
 
 			// --- debug code: traffic demo ---
 			// Uncomment and compile to display large number of artificial traffic targets
-				/*
+			/*
 				numTargets := uint32(36)
 				hexCode := uint32(0xFF0000)
 
@@ -624,11 +624,7 @@
 					updateDemoTraffic(i|hexCode, tail, alt, spd, hdg)
 
 				}
-<<<<<<< HEAD
 			*/
-=======
-				*/
->>>>>>> 374ea26c
 
 			// ---end traffic demo code ---
 			sendTrafficUpdates()
