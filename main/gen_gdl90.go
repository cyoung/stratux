/*
	Copyright (c) 2015-2016 Christopher Young
	Distributable under the terms of The "BSD New" License
	that can be found in the LICENSE file, herein included
	as part of this header.

	gen_gdl90.go: Input demodulated UAT and 1090ES information, output GDL90. Heartbeat,
	 ownship, status messages, stats collection.
*/

package main

import (
	"bufio"
	"compress/gzip"
	"encoding/hex"
	"encoding/json"
	"flag"
	"fmt"
	"io"
	"io/ioutil"
	"log"
	"math"
	"os"
	"os/signal"
	"path/filepath"
	"runtime"
	"runtime/pprof"
	"strconv"
	"strings"
	"sync"
	"syscall"
	"time"

	"../uatparse"
	humanize "github.com/dustin/go-humanize"
	"github.com/ricochet2200/go-disk-usage/du"
)

// https://www.faa.gov/nextgen/programs/adsb/Archival/
// https://www.faa.gov/nextgen/programs/adsb/Archival/media/GDL90_Public_ICD_RevA.PDF

var logDirf string      // Directory for all logging
var debugLogf string    // Set according to OS config.
var dataLogFilef string // Set according to OS config.

const (
	configLocation = "/etc/stratux.conf"
	managementAddr = ":80"
	logDir         = "/var/log/"
	debugLogFile   = "stratux.log"
	dataLogFile    = "stratux.sqlite"
	//FlightBox: log to /root.
	logDir_FB           = "/root/"
	wifiConfigLocation  = "/etc/hostapd/hostapd.user"
	maxDatagramSize     = 8192
	maxUserMsgQueueSize = 25000 // About 10MB per port per connected client.

	UPLINK_BLOCK_DATA_BITS  = 576
	UPLINK_BLOCK_BITS       = (UPLINK_BLOCK_DATA_BITS + 160)
	UPLINK_BLOCK_DATA_BYTES = (UPLINK_BLOCK_DATA_BITS / 8)
	UPLINK_BLOCK_BYTES      = (UPLINK_BLOCK_BITS / 8)

	UPLINK_FRAME_BLOCKS     = 6
	UPLINK_FRAME_DATA_BITS  = (UPLINK_FRAME_BLOCKS * UPLINK_BLOCK_DATA_BITS)
	UPLINK_FRAME_BITS       = (UPLINK_FRAME_BLOCKS * UPLINK_BLOCK_BITS)
	UPLINK_FRAME_DATA_BYTES = (UPLINK_FRAME_DATA_BITS / 8)
	UPLINK_FRAME_BYTES      = (UPLINK_FRAME_BITS / 8)

	// assume 6 byte frames: 2 header bytes, 4 byte payload
	// (TIS-B heartbeat with one address, or empty FIS-B APDU)
	UPLINK_MAX_INFO_FRAMES = (424 / 6)

	MSGTYPE_UPLINK       = 0x07
	MSGTYPE_BASIC_REPORT = 0x1E
	MSGTYPE_LONG_REPORT  = 0x1F

	MSGCLASS_UAT = 0
	MSGCLASS_ES  = 1

	LON_LAT_RESOLUTION = float32(180.0 / 8388608.0)
	TRACK_RESOLUTION   = float32(360.0 / 256.0)

	/*
		GPS_TYPE_NMEA     = 0x01
		GPS_TYPE_UBX      = 0x02
		GPS_TYPE_SIRF     = 0x03
		GPS_TYPE_MEDIATEK = 0x04
		GPS_TYPE_FLARM    = 0x05
		GPS_TYPE_GARMIN   = 0x06
	*/

	GPS_TYPE_UBX9     = 0x09
	GPS_TYPE_UBX8     = 0x08
	GPS_TYPE_UBX7     = 0x07
	GPS_TYPE_UBX6     = 0x06
	GPS_TYPE_PROLIFIC = 0x02
	GPS_TYPE_UART     = 0x01
	GPS_PROTOCOL_NMEA = 0x10
	GPS_PROTOCOL_UBX  = 0x30
	// other GPS types to be defined as needed

)

var logFileHandle *os.File
var usage *du.DiskUsage

var maxSignalStrength int

var stratuxBuild string
var stratuxVersion string

var product_name_map = map[int]string{
	0:   "METAR",
	1:   "TAF",
	2:   "SIGMET",
	3:   "Conv SIGMET",
	4:   "AIRMET",
	5:   "PIREP",
	6:   "Severe Wx",
	7:   "Winds Aloft",
	8:   "NOTAM",           //"NOTAM (Including TFRs) and Service Status";
	9:   "D-ATIS",          //"Aerodrome and Airspace – D-ATIS";
	10:  "Terminal Wx",     //"Aerodrome and Airspace - TWIP";
	11:  "AIRMET",          //"Aerodrome and Airspace - AIRMET";
	12:  "SIGMET",          //"Aerodrome and Airspace - SIGMET/Convective SIGMET";
	13:  "SUA",             //"Aerodrome and Airspace - SUA Status";
	20:  "METAR",           //"METAR and SPECI";
	21:  "TAF",             //"TAF and Amended TAF";
	22:  "SIGMET",          //"SIGMET";
	23:  "Conv SIGMET",     //"Convective SIGMET";
	24:  "AIRMET",          //"AIRMET";
	25:  "PIREP",           //"PIREP";
	26:  "Severe Wx",       //"AWW";
	27:  "Winds Aloft",     //"Winds and Temperatures Aloft";
	51:  "NEXRAD",          //"National NEXRAD, Type 0 - 4 level";
	52:  "NEXRAD",          //"National NEXRAD, Type 1 - 8 level (quasi 6-level VIP)";
	53:  "NEXRAD",          //"National NEXRAD, Type 2 - 8 level";
	54:  "NEXRAD",          //"National NEXRAD, Type 3 - 16 level";
	55:  "NEXRAD",          //"Regional NEXRAD, Type 0 - low dynamic range";
	56:  "NEXRAD",          //"Regional NEXRAD, Type 1 - 8 level (quasi 6-level VIP)";
	57:  "NEXRAD",          //"Regional NEXRAD, Type 2 - 8 level";
	58:  "NEXRAD",          //"Regional NEXRAD, Type 3 - 16 level";
	59:  "NEXRAD",          //"Individual NEXRAD, Type 0 - low dynamic range";
	60:  "NEXRAD",          //"Individual NEXRAD, Type 1 - 8 level (quasi 6-level VIP)";
	61:  "NEXRAD",          //"Individual NEXRAD, Type 2 - 8 level";
	62:  "NEXRAD",          //"Individual NEXRAD, Type 3 - 16 level";
	63:  "NEXRAD Regional", //"Global Block Representation - Regional NEXRAD, Type 4 – 8 level";
	64:  "NEXRAD CONUS",    //"Global Block Representation - CONUS NEXRAD, Type 4 - 8 level";
	81:  "Tops",            //"Radar echo tops graphic, scheme 1: 16-level";
	82:  "Tops",            //"Radar echo tops graphic, scheme 2: 8-level";
	83:  "Tops",            //"Storm tops and velocity";
	101: "Lightning",       //"Lightning strike type 1 (pixel level)";
	102: "Lightning",       //"Lightning strike type 2 (grid element level)";
	151: "Lightning",       //"Point phenomena, vector format";
	201: "Surface",         //"Surface conditions/winter precipitation graphic";
	202: "Surface",         //"Surface weather systems";
	254: "G-AIRMET",        //"AIRMET, SIGMET: Bitmap encoding";
	351: "Time",            //"System Time";
	352: "Status",          //"Operational Status";
	353: "Status",          //"Ground Station Status";
	401: "Imagery",         //"Generic Raster Scan Data Product APDU Payload Format Type 1";
	402: "Text",
	403: "Vector Imagery", //"Generic Vector Data Product APDU Payload Format Type 1";
	404: "Symbols",
	405: "Text",
	411: "Text",    //"Generic Textual Data Product APDU Payload Format Type 1";
	412: "Symbols", //"Generic Symbolic Product APDU Payload Format Type 1";
	413: "Text",    //"Generic Textual Data Product APDU Payload Format Type 2";
}

// CRC16 table generated to use to work with GDL90 messages.
var Crc16Table [256]uint16

// Current AHRS, pressure altitude, etc.
var mySituation SituationData

type WriteCloser interface {
	io.Writer
	io.Closer
}

type ReadCloser interface {
	io.Reader
	io.Closer
}

type msg struct {
	MessageClass     uint
	TimeReceived     time.Time
	Data             string
	Products         []uint32
	Signal_amplitude int
	Signal_strength  float64
	ADSBTowerID      string // Index in the 'ADSBTowers' map, if this is a parseable uplink message.
	uatMsg           *uatparse.UATMsg
}

// Raw inputs.
var MsgLog []msg

// Time gen_gdl90 was started.
var timeStarted time.Time

type ADSBTower struct {
	Lat                         float64
	Lng                         float64
	Signal_strength_now         float64 // Current RSSI (dB)
	Signal_strength_max         float64 // all-time peak RSSI (dB) observed for this tower
	Energy_last_minute          uint64  // Summation of power observed for this tower across all messages last minute
	Signal_strength_last_minute float64 // Average RSSI (dB) observed for this tower last minute
	Messages_last_minute        uint64
}

var ADSBTowers map[string]ADSBTower // Running list of all towers seen. (lat,lng) -> ADSBTower
var ADSBTowerMutex *sync.Mutex

// Construct the CRC table. Adapted from FAA ref above.
func crcInit() {
	var i uint16
	var bitctr uint16
	var crc uint16
	for i = 0; i < 256; i++ {
		crc = (i << 8)
		for bitctr = 0; bitctr < 8; bitctr++ {
			z := uint16(0)
			if (crc & 0x8000) != 0 {
				z = 0x1021
			}
			crc = (crc << 1) ^ z
		}
		Crc16Table[i] = crc
	}
}

// Compute CRC. Adapted from FAA ref above.
func crcCompute(data []byte) uint16 {
	ret := uint16(0)
	for i := 0; i < len(data); i++ {
		ret = Crc16Table[ret>>8] ^ (ret << 8) ^ uint16(data[i])
	}
	return ret
}

func prepareMessage(data []byte) []byte {
	// Compute CRC before modifying the message.
	crc := crcCompute(data)
	// Add the two CRC16 bytes before replacing control characters.
	data = append(data, byte(crc&0xFF))
	data = append(data, byte(crc>>8))

	tmp := []byte{0x7E} // Flag start.

	// Copy the message over, escaping 0x7E (Flag Byte) and 0x7D (Control-Escape).
	for i := 0; i < len(data); i++ {
		mv := data[i]
		if (mv == 0x7E) || (mv == 0x7D) {
			mv = mv ^ 0x20
			tmp = append(tmp, 0x7D)
		}
		tmp = append(tmp, mv)
	}

	tmp = append(tmp, 0x7E) // Flag end.

	return tmp
}

func makeLatLng(v float32) []byte {
	ret := make([]byte, 3)

	v = v / LON_LAT_RESOLUTION
	wk := int32(v)

	ret[0] = byte((wk & 0xFF0000) >> 16)
	ret[1] = byte((wk & 0x00FF00) >> 8)
	ret[2] = byte((wk & 0x0000FF))

	return ret
}

func isDetectedOwnshipValid() bool {
	return stratuxClock.Since(OwnshipTrafficInfo.Last_seen) < 10*time.Second
}

func makeOwnshipReport() bool {
	gpsValid := isGPSValid()
	selfOwnshipValid := isDetectedOwnshipValid()
	if !gpsValid && !selfOwnshipValid {
		return false
	}
	curOwnship := OwnshipTrafficInfo

	msg := make([]byte, 28)
	// See p.16.
	msg[0] = 0x0A // Message type "Ownship".

<<<<<<< HEAD
	// Retrieve ICAO code from settings
=======
	// Ownship Target Identify (see 3.5.1.2 of GDL-90 Specifications)
	// First half of byte is 0 for 'No Traffic Alert'
	// Second half of byte is 0 for 'ADS-B with ICAO'
	msg[1] = 0x00 // Alert status, address type.

>>>>>>> 89e158d2
	code, _ := hex.DecodeString(globalSettings.OwnshipModeS)

	// Ownship Target Identify (see 3.5.1.2 of GDL-90 Specifications)
	// First half of byte is 0 for Alert type of 'No Traffic Alert'
	// Second half of byte is 0 for traffic type 'ADS-B with ICAO'
	// Send 0x01 by default, unless ICAO is set, send 0x00
	if (len(code) == 3 && code[0] != 0xF0 && code[0] != 0x00) {
		msg[1] = 0x00 // ADS-B Out with ICAO
		msg[2] = code[0] // Mode S address.
		msg[3] = code[1] // Mode S address.
		msg[4] = code[2] // Mode S address.
	} else {
		msg[1] = 0x01 // ADS-B Out with self-assigned code
		// Reserved dummy code.
		msg[2] = 0xF0
		msg[3] = 0x00
		msg[4] = 0x00
	}

	var tmp []byte
	if selfOwnshipValid {
		tmp = makeLatLng(curOwnship.Lat)
		msg[5] = tmp[0] // Latitude.
		msg[6] = tmp[1] // Latitude.
		msg[7] = tmp[2] // Latitude.
		tmp = makeLatLng(curOwnship.Lng)
		msg[8] = tmp[0]  // Longitude.
		msg[9] = tmp[1]  // Longitude.
		msg[10] = tmp[2] // Longitude.
	} else {
		tmp = makeLatLng(mySituation.GPSLatitude)
		msg[5] = tmp[0] // Latitude.
		msg[6] = tmp[1] // Latitude.
		msg[7] = tmp[2] // Latitude.
		tmp = makeLatLng(mySituation.GPSLongitude)
		msg[8] = tmp[0]  // Longitude.
		msg[9] = tmp[1]  // Longitude.
		msg[10] = tmp[2] // Longitude.
	}

	// This is **PRESSURE ALTITUDE**
	alt := uint16(0xFFF) // 0xFFF "invalid altitude."
	validAltf := false

	var altf float64

	if selfOwnshipValid {
		altf = float64(curOwnship.Alt)
		validAltf = true
	} else if isTempPressValid() {
		altf = float64(mySituation.BaroPressureAltitude)
		validAltf = true
	}

	if validAltf {
		altf = (altf + 1000) / 25
		alt = uint16(altf) & 0xFFF // Should fit in 12 bits.
	}

	msg[11] = byte((alt & 0xFF0) >> 4) // Altitude.
	msg[12] = byte((alt & 0x00F) << 4)
	if selfOwnshipValid || isGPSGroundTrackValid() {
		msg[12] = msg[12] | 0x09 // "Airborne" + "True Track"
	}

	msg[13] = byte(0x80 | (mySituation.GPSNACp & 0x0F)) //Set NIC = 8 and use NACp from gps.go.

	gdSpeed := uint16(0) // 1kt resolution.
	if selfOwnshipValid && curOwnship.Speed_valid {
		gdSpeed = curOwnship.Speed
	} else if isGPSGroundTrackValid() {
		gdSpeed = uint16(mySituation.GPSGroundSpeed + 0.5)
	}

	// gdSpeed should fit in 12 bits.
	msg[14] = byte((gdSpeed & 0xFF0) >> 4)
	msg[15] = byte((gdSpeed & 0x00F) << 4)

	verticalVelocity := int16(0x800) // ft/min. 64 ft/min resolution.
	//TODO: 0x800 = no information available.
	// verticalVelocity should fit in 12 bits.
	msg[15] = msg[15] | byte((verticalVelocity&0x0F00)>>8)
	msg[16] = byte(verticalVelocity & 0xFF)

	// Track is degrees true, set from GPS true course.
	groundTrack := float32(0)
	if selfOwnshipValid {
		groundTrack = float32(curOwnship.Track)
	} else if isGPSGroundTrackValid() {
		groundTrack = mySituation.GPSTrueCourse
	}

	tempTrack := groundTrack + TRACK_RESOLUTION/2 // offset by half the 8-bit resolution to minimize binning error

	for tempTrack > 360 {
		tempTrack -= 360
	}
	for tempTrack < 0 {
		tempTrack += 360
	}

	trk := uint8(tempTrack / TRACK_RESOLUTION) // Resolution is ~1.4 degrees.

	//log.Printf("For groundTrack = %.2f°, tempTrack= %.2f, trk = %d (%f°)\n",groundTrack,tempTrack,trk,float32(trk)*TRACK_RESOLUTION)

	msg[17] = byte(trk)

	msg[18] = 0x01 // "Light (ICAO) < 15,500 lbs"

	if selfOwnshipValid {
		// Limit tail number to 7 characters.
		tail := curOwnship.Tail
		if len(tail) > 7 {
			tail = tail[:7]
		}
		// Copy tail number into message.
		for i := 0; i < len(tail); i++ {
			msg[19+i] = tail[i]
		}
	}

	myReg := "Stratux" // Default callsign.
	// Use icao2reg() results for ownship tail number, if available.
	if len(code) == 3 {
		uintIcao := uint32(code[0])<<16 | uint32(code[1])<<8 | uint32(code[2])
		regFromIcao, regFromIcaoValid := icao2reg(uintIcao)
		if regFromIcaoValid {
			// Valid "decoded" registration. Use this for the reg.
			myReg = regFromIcao
		}
	}

	// Truncate registration to 8 characters.
	if len(myReg) > 8 {
		myReg = myReg[:8]
	}

	// Write the callsign.
	for i := 0; i < len(myReg); i++ {
		msg[19+i] = myReg[i]
	}

	sendGDL90(prepareMessage(msg), false)
	return true
}

func makeOwnshipGeometricAltitudeReport() bool {
	if !isGPSValid() {
		return false
	}
	msg := make([]byte, 5)
	// See p.28.
	msg[0] = 0x0B                                // Message type "Ownship Geo Alt".
	alt := int16(mySituation.GPSAltitudeMSL / 5) // GPS Altitude, encoded to 16-bit int using 5-foot resolution
	msg[1] = byte(alt >> 8)                      // Altitude.
	msg[2] = byte(alt & 0x00FF)                  // Altitude.

	//TODO: "Figure of Merit". 0x7FFF "Not available".
	msg[3] = 0x00
	msg[4] = 0x0A

	sendGDL90(prepareMessage(msg), false)
	return true
}

/*

	"SX" Stratux GDL90 message.
	http://hiltonsoftware.com/stratux/ for latest version (currently using V104)

*/

func makeStratuxStatus() []byte {
	msg := make([]byte, 29)
	msg[0] = 'S'
	msg[1] = 'X'
	msg[2] = 1

	msg[3] = 1 // "message version".

	// Version code. Messy parsing to fit into four bytes.
	thisVers := stratuxVersion[1:]                       // Skip first character, should be 'v'.
	m_str := thisVers[0:strings.Index(thisVers, ".")]    // Major version.
	mib_str := thisVers[strings.Index(thisVers, ".")+1:] // Minor and build version.

	tp := 0 // Build "type".
	mi_str := ""
	b_str := ""
	if strings.Index(mib_str, "rc") != -1 {
		tp = 3
		mi_str = mib_str[0:strings.Index(mib_str, "rc")]
		b_str = mib_str[strings.Index(mib_str, "rc")+2:]
	} else if strings.Index(mib_str, "r") != -1 {
		tp = 2
		mi_str = mib_str[0:strings.Index(mib_str, "r")]
		b_str = mib_str[strings.Index(mib_str, "r")+1:]
	} else if strings.Index(mib_str, "b") != -1 {
		tp = 1
		mi_str = mib_str[0:strings.Index(mib_str, "b")]
		b_str = mib_str[strings.Index(mib_str, "b")+1:]
	}

	// Convert to strings.
	m, _ := strconv.Atoi(m_str)
	mi, _ := strconv.Atoi(mi_str)
	b, _ := strconv.Atoi(b_str)

	msg[4] = byte(m)
	msg[5] = byte(mi)
	msg[6] = byte(tp)
	msg[7] = byte(b)

	//TODO: Hardware revision.
	msg[8] = 0xFF
	msg[9] = 0xFF
	msg[10] = 0xFF
	msg[11] = 0xFF

	// Valid and enabled flags.
	// Valid/Enabled: GPS portion.
	if isGPSValid() {
		switch mySituation.GPSFixQuality {
		case 1: // 1 = 3D GPS.
			msg[13] = 1
		case 2: // 2 = DGPS (SBAS /WAAS).
			msg[13] = 2
		default: // Zero.
		}
	}

	// Valid/Enabled: AHRS portion.
	if isAHRSValid() {
		msg[13] = msg[13] | (1 << 2)
	}

	// Valid/Enabled: Pressure altitude portion.
	if isTempPressValid() {
		msg[13] = msg[13] | (1 << 3)
	}

	// Valid/Enabled: CPU temperature portion.
	if isCPUTempValid(globalStatus.CPUTemp) {
		msg[13] = msg[13] | (1 << 4)
	}

	// Valid/Enabled: UAT portion.
	if globalSettings.UAT_Enabled {
		msg[13] = msg[13] | (1 << 5)
	}

	// Valid/Enabled: ES portion.
	if globalSettings.ES_Enabled {
		msg[13] = msg[13] | (1 << 6)
	}

	// Ping provides ES and UAT
	if globalSettings.Ping_Enabled {
		msg[13] = msg[13] | (1 << 5) | (1 << 6)
	}

	// Valid/Enabled: GPS Enabled portion.
	if globalSettings.GPS_Enabled {
		msg[13] = msg[13] | (1 << 7)
	}

	// Valid/Enabled: AHRS Enabled portion.
	if globalSettings.IMU_Sensor_Enabled {
		msg[12] = 1 << 0
	}

	// Valid/Enabled: last bit unused.

	// Connected hardware: number of radios.
	msg[15] = msg[15] | (byte(globalStatus.Devices) & 0x3)

	// Connected hardware: IMU (spec really says just RY835AI, could revise for other IMUs
	if globalStatus.IMUConnected {
		msg[15] = msg[15] | (1 << 2)
	}

	// Number of GPS satellites locked.
	msg[16] = byte(globalStatus.GPS_satellites_locked)

	// Number of satellites tracked
	msg[17] = byte(globalStatus.GPS_satellites_tracked)

	// Number of UAT traffic targets.
	msg[18] = byte((globalStatus.UAT_traffic_targets_tracking & 0xFF00) >> 8)
	msg[19] = byte(globalStatus.UAT_traffic_targets_tracking & 0xFF)
	// Number of 1090ES traffic targets.
	msg[20] = byte((globalStatus.ES_traffic_targets_tracking & 0xFF00) >> 8)
	msg[21] = byte(globalStatus.ES_traffic_targets_tracking & 0xFF)

	// Number of UAT messages per minute.
	msg[22] = byte((globalStatus.UAT_messages_last_minute & 0xFF00) >> 8)
	msg[23] = byte(globalStatus.UAT_messages_last_minute & 0xFF)
	// Number of 1090ES messages per minute.
	msg[24] = byte((globalStatus.ES_messages_last_minute & 0xFF00) >> 8)
	msg[25] = byte(globalStatus.ES_messages_last_minute & 0xFF)

	// CPU temperature.
	v := uint16(float32(10.0) * globalStatus.CPUTemp)

	msg[26] = byte((v & 0xFF00) >> 8)
	msg[27] = byte(v & 0xFF)

	// Number of ADS-B towers. Map structure is protected by ADSBTowerMutex.
	ADSBTowerMutex.Lock()
	num_towers := uint8(len(ADSBTowers))

	msg[28] = byte(num_towers)

	// List of ADS-B towers (lat, lng).
	for _, tower := range ADSBTowers {
		tmp := makeLatLng(float32(tower.Lat))
		msg = append(msg, tmp[0]) // Latitude.
		msg = append(msg, tmp[1]) // Latitude.
		msg = append(msg, tmp[2]) // Latitude.

		tmp = makeLatLng(float32(tower.Lng))
		msg = append(msg, tmp[0]) // Longitude.
		msg = append(msg, tmp[1]) // Longitude.
		msg = append(msg, tmp[2]) // Longitude.
	}
	ADSBTowerMutex.Unlock()
	return prepareMessage(msg)
}

/*

	"Stratux" GDL90 message.

	Message ID 0xCC.
	Byte1: p p p p p p GPS AHRS
	First 6 bytes are protocol version codes.
	Protocol 1: GPS on/off | AHRS on/off.
*/

func makeStratuxHeartbeat() []byte {
	msg := make([]byte, 2)
	msg[0] = 0xCC // Message type "Stratux".
	msg[1] = 0
	if isGPSValid() {
		msg[1] = 0x02
	}
	if isAHRSValid() {
		msg[1] = msg[1] | 0x01
	}

	protocolVers := int8(1)
	msg[1] = msg[1] | byte(protocolVers<<2)

	return prepareMessage(msg)
}

/*

	ForeFlight "ID Message".

	Sends device information to ForeFlight.

*/
func makeFFIDMessage() []byte {
	msg := make([]byte, 39)
	msg[0] = 0x65 // Message type "ForeFlight".
	msg[1] = 0    // ID message identifier.
	msg[2] = 1    // Message version.
	// Serial number. Set to "invalid" for now.
	for i := 3; i <= 10; i++ {
		msg[i] = 0xFF
	}
	devShortName := "Stratux" // Temporary. Will be populated in the future with other names.
	if len(devShortName) > 8 {
		devShortName = devShortName[:8] // 8 chars.
	}
	copy(msg[11:], devShortName)

	devLongName := fmt.Sprintf("%s-%s", stratuxVersion, stratuxBuild)
	if len(devLongName) > 16 {
		devLongName = devLongName[:16] // 16 chars.
	}
	copy(msg[19:], devLongName)

	msg[38] = 0x01 // Capabilities mask. MSL altitude for Ownship Geometric report.

	return prepareMessage(msg)
}

func makeHeartbeat() []byte {
	msg := make([]byte, 7)
	// See p.10.
	msg[0] = 0x00 // Message type "Heartbeat".
	msg[1] = 0x01 // "UAT Initialized".
	if isGPSValid() {
		msg[1] = msg[1] | 0x80
	}
	msg[1] = msg[1] | 0x10 //FIXME: Addr talkback.

	// "Maintenance Req'd". Add flag if there are any current critical system errors.
	if len(globalStatus.Errors) > 0 {
		msg[1] = msg[1] | 0x40
	}

	nowUTC := time.Now().UTC()
	// Seconds since 0000Z.
	midnightUTC := time.Date(nowUTC.Year(), nowUTC.Month(), nowUTC.Day(), 0, 0, 0, 0, time.UTC)
	secondsSinceMidnightUTC := uint32(nowUTC.Sub(midnightUTC).Seconds())

	msg[2] = byte(((secondsSinceMidnightUTC >> 16) << 7) | 0x1) // UTC OK.
	msg[3] = byte((secondsSinceMidnightUTC & 0xFF))
	msg[4] = byte((secondsSinceMidnightUTC & 0xFFFF) >> 8)

	// TODO. Number of uplink messages. See p.12.
	// msg[5]
	// msg[6]

	return prepareMessage(msg)
}

func relayMessage(msgtype uint16, msg []byte) {
	ret := make([]byte, len(msg)+4)
	// See p.15.
	ret[0] = byte(msgtype) // Uplink message ID.
	ret[1] = 0x00          //TODO: Time.
	ret[2] = 0x00          //TODO: Time.
	ret[3] = 0x00          //TODO: Time.

	for i := 0; i < len(msg); i++ {
		ret[i+4] = msg[i]
	}

	sendGDL90(prepareMessage(ret), true)
}

func blinkStatusLED() {
	timer := time.NewTicker(100 * time.Millisecond)
	ledON := false
	for {
		<-timer.C
		if ledON {
			ioutil.WriteFile("/sys/class/leds/led0/brightness", []byte("0\n"), 0644)
		} else {
			ioutil.WriteFile("/sys/class/leds/led0/brightness", []byte("1\n"), 0644)
		}
		ledON = !ledON
	}
}

func heartBeatSender() {
	timer := time.NewTicker(1 * time.Second)
	timerMessageStats := time.NewTicker(2 * time.Second)
	ledBlinking := false
	for {
		select {
		case <-timer.C:
			// Green LED - always on during normal operation.
			//  Blinking when there is a critical system error (and Stratux is still running).

			if len(globalStatus.Errors) == 0 { // Any system errors?
				if !globalStatus.NightMode { // LED is off by default (/boot/config.txt.)
					// Turn on green ACT LED on the Pi.
					ioutil.WriteFile("/sys/class/leds/led0/brightness", []byte("1\n"), 0644)
				}
			} else if !ledBlinking {
				// This assumes that system errors do not disappear until restart.
				go blinkStatusLED()
				ledBlinking = true
			}

			sendGDL90(makeHeartbeat(), false)
			sendGDL90(makeStratuxHeartbeat(), false)
			sendGDL90(makeStratuxStatus(), false)
			sendGDL90(makeFFIDMessage(), false)
			makeOwnshipReport()
			makeOwnshipGeometricAltitudeReport()

			// --- debug code: traffic demo ---
			// Uncomment and compile to display large number of artificial traffic targets
			/*
				numTargets := uint32(36)
				hexCode := uint32(0xFF0000)

				for i := uint32(0); i < numTargets; i++ {
					tail := fmt.Sprintf("DEMO%d", i)
					alt := float32((i*117%2000)*25 + 2000)
					hdg := int32((i * 149) % 360)
					spd := float64(50 + ((i*23)%13)*37)

					updateDemoTraffic(i|hexCode, tail, alt, spd, hdg)

				}
			*/

			// ---end traffic demo code ---
			sendTrafficUpdates()
			updateStatus()
		case <-timerMessageStats.C:
			// Save a bit of CPU by not pruning the message log every 1 second.
			updateMessageStats()
		}
	}
}

func updateMessageStats() {
	t := make([]msg, 0)
	m := len(MsgLog)
	UAT_messages_last_minute := uint(0)
	ES_messages_last_minute := uint(0)

	ADSBTowerMutex.Lock()
	defer ADSBTowerMutex.Unlock()

	// Clear out ADSBTowers stats.
	for t, tinf := range ADSBTowers {
		tinf.Messages_last_minute = 0
		tinf.Energy_last_minute = 0
		ADSBTowers[t] = tinf
	}

	for i := 0; i < m; i++ {
		if stratuxClock.Since(MsgLog[i].TimeReceived) < 1*time.Minute {
			t = append(t, MsgLog[i])
			if MsgLog[i].MessageClass == MSGCLASS_UAT {
				UAT_messages_last_minute++
				if len(MsgLog[i].ADSBTowerID) > 0 { // Update tower stats.
					tid := MsgLog[i].ADSBTowerID

					if _, ok := ADSBTowers[tid]; !ok { // First time we've seen the tower? Start tracking.
						var newTower ADSBTower
						newTower.Lat = MsgLog[i].uatMsg.Lat
						newTower.Lng = MsgLog[i].uatMsg.Lon
						newTower.Signal_strength_max = -999 // dBmax = 0, so this needs to initialize below scale ( << -48 dB)
						ADSBTowers[tid] = newTower
					}

					twr := ADSBTowers[tid]
					twr.Signal_strength_now = MsgLog[i].Signal_strength

					twr.Energy_last_minute += uint64((MsgLog[i].Signal_amplitude) * (MsgLog[i].Signal_amplitude))
					twr.Messages_last_minute++
					if MsgLog[i].Signal_strength > twr.Signal_strength_max { // Update alltime max signal strength.
						twr.Signal_strength_max = MsgLog[i].Signal_strength
					}
					ADSBTowers[tid] = twr
				}
			} else if MsgLog[i].MessageClass == MSGCLASS_ES {
				ES_messages_last_minute++
			}
		}
	}
	MsgLog = t
	globalStatus.UAT_messages_last_minute = UAT_messages_last_minute
	globalStatus.ES_messages_last_minute = ES_messages_last_minute

	// Update "max messages/min" counters.
	if globalStatus.UAT_messages_max < UAT_messages_last_minute {
		globalStatus.UAT_messages_max = UAT_messages_last_minute
	}
	if globalStatus.ES_messages_max < ES_messages_last_minute {
		globalStatus.ES_messages_max = ES_messages_last_minute
	}

	// Update average signal strength over last minute for all ADSB towers.
	for t, tinf := range ADSBTowers {
		if tinf.Messages_last_minute == 0 || tinf.Energy_last_minute == 0 {
			tinf.Signal_strength_last_minute = -999
		} else {
			tinf.Signal_strength_last_minute = 10 * (math.Log10(float64((tinf.Energy_last_minute / tinf.Messages_last_minute))) - 6)
		}
		ADSBTowers[t] = tinf
	}

}

func updateStatus() {
	if mySituation.GPSFixQuality == 2 {
		globalStatus.GPS_solution = "GPS + SBAS (WAAS)"
	} else if mySituation.GPSFixQuality == 1 {
		globalStatus.GPS_solution = "3D GPS"
	} else if mySituation.GPSFixQuality == 6 {
		globalStatus.GPS_solution = "Dead Reckoning"
	} else if mySituation.GPSFixQuality == 0 {
		globalStatus.GPS_solution = "No Fix"
	} else {
		globalStatus.GPS_solution = "Unknown"
	}

	if !(globalStatus.GPS_connected) || !(isGPSConnected()) { // isGPSConnected looks for valid NMEA messages. GPS_connected is set by gpsSerialReader and will immediately fail on disconnected USB devices, or in a few seconds after "blocked" comms on ttyAMA0.

		mySituation.muSatellite.Lock()
		Satellites = make(map[string]SatelliteInfo)
		mySituation.muSatellite.Unlock()

		mySituation.GPSSatellites = 0
		mySituation.GPSSatellitesSeen = 0
		mySituation.GPSSatellitesTracked = 0
		mySituation.GPSFixQuality = 0
		globalStatus.GPS_solution = "Disconnected"
		globalStatus.GPS_connected = false
	}

	globalStatus.GPS_satellites_locked = mySituation.GPSSatellites
	globalStatus.GPS_satellites_seen = mySituation.GPSSatellitesSeen
	globalStatus.GPS_satellites_tracked = mySituation.GPSSatellitesTracked
	globalStatus.GPS_position_accuracy = mySituation.GPSHorizontalAccuracy

	// Update Uptime value
	globalStatus.Uptime = int64(stratuxClock.Milliseconds)
	globalStatus.UptimeClock = stratuxClock.Time

	usage = du.NewDiskUsage("/")
	globalStatus.DiskBytesFree = usage.Free()
	fileInfo, err := logFileHandle.Stat()
	if err == nil {
		globalStatus.Logfile_Size = fileInfo.Size()
	}

	var ahrsLogSize int64
	ahrsLogFiles, _ := ioutil.ReadDir("/var/log")
	for _, f := range ahrsLogFiles {
		if v, _ := filepath.Match("sensors_*.csv", f.Name()); v {
			ahrsLogSize += f.Size()
		}
	}
	globalStatus.AHRS_LogFiles_Size = ahrsLogSize
}

type WeatherMessage struct {
	Type              string
	Location          string
	Time              string
	Data              string
	LocaltimeReceived time.Time
}

// Send update to connected websockets.
func registerADSBTextMessageReceived(msg string, uatMsg *uatparse.UATMsg) {
	x := strings.Split(msg, " ")
	if len(x) < 5 {
		return
	}

	var wm WeatherMessage

	if (x[0] == "METAR") || (x[0] == "SPECI") {
		globalStatus.UAT_METAR_total++
	}
	if (x[0] == "TAF") || (x[0] == "TAF.AMD") {
		globalStatus.UAT_TAF_total++
	}
	if x[0] == "WINDS" {
		globalStatus.UAT_TAF_total++
	}
	if x[0] == "PIREP" {
		globalStatus.UAT_PIREP_total++
	}
	wm.Type = x[0]
	wm.Location = x[1]
	wm.Time = x[2]
	wm.Data = strings.Join(x[3:], " ")
	wm.LocaltimeReceived = stratuxClock.Time

	// Send to weatherUpdate channel for any connected clients.
	weatherUpdate.SendJSON(wm)
}

func UpdateUATStats(ProductID uint32) {
	switch ProductID {
	case 0, 20:
		globalStatus.UAT_METAR_total++
	case 1, 21:
		globalStatus.UAT_TAF_total++
	case 51, 52, 53, 54, 55, 56, 57, 58, 59, 60, 61, 62, 63, 64, 81, 82, 83:
		globalStatus.UAT_NEXRAD_total++
	// AIRMET and SIGMETS
	case 2, 3, 4, 6, 11, 12, 22, 23, 24, 26, 254:
		globalStatus.UAT_SIGMET_total++
	case 5, 25:
		globalStatus.UAT_PIREP_total++
	case 8:
		globalStatus.UAT_NOTAM_total++
	case 413:
		// Do nothing in the case since text is recorded elsewhere
		return
	default:
		globalStatus.UAT_OTHER_total++
	}
}

func parseInput(buf string) ([]byte, uint16) {
	//FIXME: We're ignoring all invalid format UAT messages (not sending to datalog).
	x := strings.Split(buf, ";") // Discard everything after the first ';'.
	s := x[0]
	if len(s) == 0 {
		return nil, 0
	}
	msgtype := uint16(0)
	isUplink := false

	if s[0] == '+' {
		isUplink = true
	}

	var thisSignalStrength int

	if /*isUplink &&*/ len(x) >= 3 {
		// See if we can parse out the signal strength.
		ss := x[2]
		//log.Printf("x[2] = %s\n",ss)
		if strings.HasPrefix(ss, "ss=") {
			ssStr := ss[3:]
			if ssInt, err := strconv.Atoi(ssStr); err == nil {
				thisSignalStrength = ssInt
				if isUplink && (ssInt > maxSignalStrength) { // only look at uplinks; ignore ADS-B and TIS-B/ADS-R messages
					maxSignalStrength = ssInt
				}
			} else {
				//log.Printf("Error was %s\n",err.Error())
			}
		}
	}

	if s[0] == '-' {
		parseDownlinkReport(s, int(thisSignalStrength))
	}

	s = s[1:]
	msglen := len(s) / 2

	if len(s)%2 != 0 { // Bad format.
		return nil, 0
	}

	if isUplink && msglen == UPLINK_FRAME_DATA_BYTES {
		msgtype = MSGTYPE_UPLINK
	} else if msglen == 48 {
		// With Reed Solomon appended
		msgtype = MSGTYPE_LONG_REPORT
	} else if msglen == 34 {
		msgtype = MSGTYPE_LONG_REPORT
	} else if msglen == 18 {
		msgtype = MSGTYPE_BASIC_REPORT
	} else {
		msgtype = 0
	}

	if msgtype == 0 {
		log.Printf("UNKNOWN MESSAGE TYPE: %s - msglen=%d\n", s, msglen)
	}

	// Now, begin converting the string into a byte array.
	frame := make([]byte, UPLINK_FRAME_DATA_BYTES)
	hex.Decode(frame, []byte(s))

	var thisMsg msg
	thisMsg.MessageClass = MSGCLASS_UAT
	thisMsg.TimeReceived = stratuxClock.Time
	thisMsg.Data = buf
	thisMsg.Signal_amplitude = thisSignalStrength
	if thisSignalStrength > 0 {
		thisMsg.Signal_strength = 20 * math.Log10((float64(thisSignalStrength))/1000)
	} else {
		thisMsg.Signal_strength = -999
	}
	thisMsg.Products = make([]uint32, 0)
	if msgtype == MSGTYPE_UPLINK {
		// Parse the UAT message.
		uatMsg, err := uatparse.New(buf)
		if err == nil {
			uatMsg.DecodeUplink()
			towerid := fmt.Sprintf("(%f,%f)", uatMsg.Lat, uatMsg.Lon)
			thisMsg.ADSBTowerID = towerid
			// Get all of the "product ids".
			for _, f := range uatMsg.Frames {
				thisMsg.Products = append(thisMsg.Products, f.Product_id)
				UpdateUATStats(f.Product_id)
				weatherRawUpdate.SendJSON(f)
			}
			// Get all of the text reports.
			textReports, _ := uatMsg.GetTextReports()
			for _, r := range textReports {
				registerADSBTextMessageReceived(r, uatMsg)
			}
			thisMsg.uatMsg = uatMsg
		}
	}

	MsgLog = append(MsgLog, thisMsg)
	logMsg(thisMsg)

	return frame, msgtype
}

func getProductNameFromId(product_id int) string {
	name, present := product_name_map[product_id]
	if present {
		return name
	}

	if product_id == 600 || (product_id >= 2000 && product_id <= 2005) {
		return "Custom/Test"
	}

	return fmt.Sprintf("Unknown (%d)", product_id)
}

type settings struct {
	UAT_Enabled          bool
	ES_Enabled           bool
	Ping_Enabled         bool
	GPS_Enabled          bool
	BMP_Sensor_Enabled   bool
	IMU_Sensor_Enabled   bool
	NetworkOutputs       []networkConnection
	SerialOutputs        map[string]serialConnection
	DisplayTrafficSource bool
	DEBUG                bool
	ReplayLog            bool
	AHRSLog              bool
	IMUMapping           [2]int     // Map from aircraft axis to sensor axis: accelerometer
	SensorQuaternion     [4]float64 // Quaternion mapping from sensor frame to aircraft frame
	C, D                 [3]float64 // IMU Accel, Gyro zero bias
	PPM                  int
	OwnshipModeS         string
	WatchList            string
	DeveloperMode        bool
	GLimits              string
	StaticIps            []string
	WiFiSSID             string
	WiFiChannel          int
	WiFiSecurityEnabled  bool
	WiFiPassphrase       string
	WiFiSmartEnabled     bool // "Smart WiFi" - disables the default gateway for iOS.
	NoSleep              bool
}

type status struct {
	Version                                    string
	Build                                      string
	HardwareBuild                              string
	Devices                                    uint32
	Connected_Users                            uint
	DiskBytesFree                              uint64
	UAT_messages_last_minute                   uint
	UAT_messages_max                           uint
	ES_messages_last_minute                    uint
	ES_messages_max                            uint
	UAT_traffic_targets_tracking               uint16
	ES_traffic_targets_tracking                uint16
	Ping_connected                             bool
	UATRadio_connected                         bool
	GPS_satellites_locked                      uint16
	GPS_satellites_seen                        uint16
	GPS_satellites_tracked                     uint16
	GPS_position_accuracy                      float32
	GPS_connected                              bool
	GPS_solution                               string
	GPS_detected_type                          uint
	Uptime                                     int64
	UptimeClock                                time.Time
	CPUTemp                                    float32
	CPUTempMin                                 float32
	CPUTempMax                                 float32
	NetworkDataMessagesSent                    uint64
	NetworkDataMessagesSentNonqueueable        uint64
	NetworkDataBytesSent                       uint64
	NetworkDataBytesSentNonqueueable           uint64
	NetworkDataMessagesSentLastSec             uint64
	NetworkDataMessagesSentNonqueueableLastSec uint64
	NetworkDataBytesSentLastSec                uint64
	NetworkDataBytesSentNonqueueableLastSec    uint64
	UAT_METAR_total                            uint32
	UAT_TAF_total                              uint32
	UAT_NEXRAD_total                           uint32
	UAT_SIGMET_total                           uint32
	UAT_PIREP_total                            uint32
	UAT_NOTAM_total                            uint32
	UAT_OTHER_total                            uint32
	Errors                                     []string
	Logfile_Size                               int64
	AHRS_LogFiles_Size                         int64
	BMPConnected                               bool
	IMUConnected                               bool
	NightMode                                  bool // For turning off LEDs.
}

var globalSettings settings
var globalStatus status

func defaultSettings() {
	globalSettings.UAT_Enabled = true
	globalSettings.ES_Enabled = true
	globalSettings.GPS_Enabled = true
	globalSettings.IMU_Sensor_Enabled = true
	globalSettings.BMP_Sensor_Enabled = true
	//FIXME: Need to change format below.
	globalSettings.NetworkOutputs = []networkConnection{
		{Conn: nil, Ip: "", Port: 4000, Capability: NETWORK_GDL90_STANDARD | NETWORK_AHRS_GDL90},
		//		{Conn: nil, Ip: "", Port: 49002, Capability: NETWORK_AHRS_FFSIM},
	}
	globalSettings.DEBUG = false
	globalSettings.DisplayTrafficSource = false
	globalSettings.ReplayLog = false //TODO: 'true' for debug builds.
	globalSettings.AHRSLog = false
	globalSettings.IMUMapping = [2]int{-1, 0}
	globalSettings.OwnshipModeS = "F00000"
	globalSettings.DeveloperMode = false
	globalSettings.StaticIps = make([]string, 0)
	globalSettings.NoSleep = false
}

func readSettings() {
	fd, err := os.Open(configLocation)
	if err != nil {
		log.Printf("can't read settings %s: %s\n", configLocation, err.Error())
		defaultSettings()
		return
	}
	defer fd.Close()
	buf := make([]byte, 1024)
	count, err := fd.Read(buf)
	if err != nil {
		log.Printf("can't read settings %s: %s\n", configLocation, err.Error())
		defaultSettings()
		return
	}
	var newSettings settings
	err = json.Unmarshal(buf[0:count], &newSettings)
	if err != nil {
		log.Printf("can't read settings %s: %s\n", configLocation, err.Error())
		defaultSettings()
		return
	}
	globalSettings = newSettings
	log.Printf("read in settings.\n")
	readWiFiUserSettings()
}

func addSystemError(err error) {
	globalStatus.Errors = append(globalStatus.Errors, err.Error())
}

var systemErrsMutex *sync.Mutex
var systemErrs map[string]string

func addSingleSystemErrorf(ident string, format string, a ...interface{}) {
	systemErrsMutex.Lock()
	if _, ok := systemErrs[ident]; !ok {
		// Error hasn't been thrown yet.
		systemErrs[ident] = fmt.Sprintf(format, a...)
		globalStatus.Errors = append(globalStatus.Errors, systemErrs[ident])
		log.Printf("Added critical system error: %s\n", systemErrs[ident])
	}
	// Do nothing on this call if the error has already been thrown.
	systemErrsMutex.Unlock()
}

func saveSettings() {
	fd, err := os.OpenFile(configLocation, os.O_CREATE|os.O_WRONLY|os.O_TRUNC, os.FileMode(0644))
	if err != nil {
		addSingleSystemErrorf("save-settings", "can't save settings %s: %s", configLocation, err.Error())
		return
	}
	defer fd.Close()
	jsonSettings, _ := json.Marshal(&globalSettings)
	fd.Write(jsonSettings)
	log.Printf("wrote settings.\n")
}

func readWiFiUserSettings() {
	fd, err := os.Open(wifiConfigLocation)
	if err != nil {
		log.Printf("can't read wifi settings %s: %s\n", wifiConfigLocation, err.Error())
		return
	}
	defer fd.Close()

	// Default values
	globalSettings.WiFiSSID = "stratux"
	globalSettings.WiFiChannel = 8
	globalSettings.WiFiSecurityEnabled = false

	scanner := bufio.NewScanner(fd)
	var line []string
	for scanner.Scan() {
		line = strings.SplitN(scanner.Text(), "=", 2)
		switch line[0] {
		case "ssid":
			globalSettings.WiFiSSID = line[1]
		case "channel":
			globalSettings.WiFiChannel, _ = strconv.Atoi(line[1])
		case "wpa_passphrase":
			globalSettings.WiFiPassphrase = line[1]
			globalSettings.WiFiSecurityEnabled = true
		default:
		}
	}
	return
}

func saveWiFiUserSettings() {
	fd, err := os.OpenFile(wifiConfigLocation, os.O_CREATE|os.O_WRONLY|os.O_TRUNC, os.FileMode(0644))
	if err != nil {
		err_ret := fmt.Errorf("can't save settings %s: %s", wifiConfigLocation, err.Error())
		addSystemError(err_ret)
		log.Printf("%s\n", err_ret.Error())
		return
	}
	defer fd.Close()

	writer := bufio.NewWriter(fd)
	fmt.Fprintf(writer, "ssid=%s\n", globalSettings.WiFiSSID)
	fmt.Fprintf(writer, "channel=%d\n", globalSettings.WiFiChannel)
	fmt.Fprint(writer, "\n")
	if globalSettings.WiFiSecurityEnabled {
		fmt.Fprint(writer, "auth_algs=1\nwpa=3\nwpa_key_mgmt=WPA-PSK\nwpa_pairwise=TKIP\nrsn_pairwise=CCMP\n")
		fmt.Fprintf(writer, "wpa_passphrase=%s\n", globalSettings.WiFiPassphrase)
	}
	writer.Flush()

	// "Smart WiFi". Just use one of two pre-made dhcpd config files.
	dhcpd_config := "/etc/dhcp/dhcpd-not_smart.conf"
	if globalSettings.WiFiSmartEnabled {
		dhcpd_config = "/etc/dhcp/dhcpd-smart.conf"
	}
	os.Remove("/etc/dhcp/dhcpd.conf")
	os.Symlink(dhcpd_config, "/etc/dhcp/dhcpd.conf")
}

func openReplay(fn string, compressed bool) (WriteCloser, error) {
	fp, err := os.OpenFile(fn, os.O_CREATE|os.O_WRONLY|os.O_APPEND, 0666)

	if err != nil {
		log.Printf("Failed to open log file '%s': %s\n", fn, err.Error())
		return nil, err
	}

	var ret WriteCloser
	if compressed {
		ret = gzip.NewWriter(fp) //FIXME: Close() on the gzip.Writer will not close the underlying file.
	} else {
		ret = fp
	}

	timeFmt := "Mon Jan 2 15:04:05 -0700 MST 2006"
	s := fmt.Sprintf("START,%s,%s\n", timeStarted.Format(timeFmt), time.Now().Format(timeFmt)) // Start time marker.

	ret.Write([]byte(s))
	return ret, err
}

/*
	fsWriteTest().
	 Makes a temporary file in 'dir', checks for error. Deletes the file.
*/

func fsWriteTest(dir string) error {
	fn := dir + "/.write_test"
	err := ioutil.WriteFile(fn, []byte("test\n"), 0644)
	if err != nil {
		return err
	}
	err = os.Remove(fn)
	return err
}

func printStats() {
	statTimer := time.NewTicker(30 * time.Second)
	for {
		<-statTimer.C
		var memstats runtime.MemStats
		runtime.ReadMemStats(&memstats)
		log.Printf("stats [started: %s]\n", humanize.RelTime(time.Time{}, stratuxClock.Time, "ago", "from now"))
		log.Printf(" - Disk bytes used = %s (%.1f %%), Disk bytes free = %s (%.1f %%)\n", humanize.Bytes(usage.Used()), 100*usage.Usage(), humanize.Bytes(usage.Free()), 100*(1-usage.Usage()))
		log.Printf(" - CPUTemp=%.02f [%.02f - %.02f] deg C, MemStats.Alloc=%s, MemStats.Sys=%s, totalNetworkMessagesSent=%s\n", globalStatus.CPUTemp, globalStatus.CPUTempMin, globalStatus.CPUTempMax, humanize.Bytes(uint64(memstats.Alloc)), humanize.Bytes(uint64(memstats.Sys)), humanize.Comma(int64(totalNetworkMessagesSent)))
		log.Printf(" - UAT/min %s/%s [maxSS=%.02f%%], ES/min %s/%s, Total traffic targets tracked=%s", humanize.Comma(int64(globalStatus.UAT_messages_last_minute)), humanize.Comma(int64(globalStatus.UAT_messages_max)), float64(maxSignalStrength)/10.0, humanize.Comma(int64(globalStatus.ES_messages_last_minute)), humanize.Comma(int64(globalStatus.ES_messages_max)), humanize.Comma(int64(len(seenTraffic))))
		log.Printf(" - Network data messages sent: %d total, %d nonqueueable.  Network data bytes sent: %d total, %d nonqueueable.\n", globalStatus.NetworkDataMessagesSent, globalStatus.NetworkDataMessagesSentNonqueueable, globalStatus.NetworkDataBytesSent, globalStatus.NetworkDataBytesSentNonqueueable)
		if globalSettings.GPS_Enabled {
			log.Printf(" - Last GPS fix: %s, GPS solution type: %d using %d satellites (%d/%d seen/tracked), NACp: %d, est accuracy %.02f m\n", stratuxClock.HumanizeTime(mySituation.GPSLastFixLocalTime), mySituation.GPSFixQuality, mySituation.GPSSatellites, mySituation.GPSSatellitesSeen, mySituation.GPSSatellitesTracked, mySituation.GPSNACp, mySituation.GPSHorizontalAccuracy)
			log.Printf(" - GPS vertical velocity: %.02f ft/sec; GPS vertical accuracy: %v m\n", mySituation.GPSVerticalSpeed, mySituation.GPSVerticalAccuracy)
		}
		sensorsOutput := make([]string, 0)
		if globalSettings.IMU_Sensor_Enabled {
			sensorsOutput = append(sensorsOutput, fmt.Sprintf("Last IMU read: %s", stratuxClock.HumanizeTime(mySituation.AHRSLastAttitudeTime)))
		}
		if globalSettings.BMP_Sensor_Enabled {
			sensorsOutput = append(sensorsOutput, fmt.Sprintf("Last BMP read: %s", stratuxClock.HumanizeTime(mySituation.BaroLastMeasurementTime)))
		}
		if len(sensorsOutput) > 0 {
			log.Printf("- " + strings.Join(sensorsOutput, ", ") + "\n")
		}
		// Check if we're using more than 95% of the free space. If so, throw a warning (only once).
		if usage.Usage() > 0.95 {
			addSingleSystemErrorf("disk-space", "Disk bytes used = %s (%.1f %%), Disk bytes free = %s (%.1f %%)", humanize.Bytes(usage.Used()), 100*usage.Usage(), humanize.Bytes(usage.Free()), 100*(1-usage.Usage()))
		}
		logStatus()
	}
}

var uatReplayDone bool

func uatReplay(f ReadCloser, replaySpeed uint64) {
	defer f.Close()
	rdr := bufio.NewReader(f)
	curTick := int64(0)
	for {
		buf, err := rdr.ReadString('\n')
		if err != nil {
			break
		}
		linesplit := strings.Split(buf, ",")
		if len(linesplit) < 2 { // Blank line or invalid.
			continue
		}
		if linesplit[0] == "START" { // Reset ticker, new start.
			curTick = 0
		} else { // If it's not "START", then it's a tick count.
			i, err := strconv.ParseInt(linesplit[0], 10, 64)
			if err != nil {
				log.Printf("invalid tick: '%s'\n", linesplit[0])
				continue
			}
			thisWait := (i - curTick) / int64(replaySpeed)

			if thisWait >= 120000000000 { // More than 2 minutes wait, skip ahead.
				log.Printf("UAT skipahead - %d seconds.\n", thisWait/1000000000)
			} else {
				time.Sleep(time.Duration(thisWait) * time.Nanosecond) // Just in case the units change.
			}

			p := strings.Trim(linesplit[1], " ;\r\n")
			buf := fmt.Sprintf("%s;\n", p)
			o, msgtype := parseInput(buf)
			if o != nil && msgtype != 0 {
				relayMessage(msgtype, o)
			}
			curTick = i
		}
	}
	uatReplayDone = true
}

func openReplayFile(fn string) ReadCloser {
	fp, err := os.Open(fn)
	if err != nil {
		log.Printf("error opening '%s': %s\n", fn, err.Error())
		os.Exit(1)
		return nil
	}

	var ret ReadCloser
	if strings.HasSuffix(fn, ".gz") { // Open as a compressed replay log, depending on the suffix.
		ret, err = gzip.NewReader(fp)
		if err != nil {
			log.Printf("error opening compressed log '%s': %s\n", fn, err.Error())
			os.Exit(1)
			return nil
		}
	} else {
		ret = fp
	}

	return ret
}

var stratuxClock *monotonic
var sigs = make(chan os.Signal, 1) // Signal catch channel (shutdown).

// Graceful shutdown. Do everything except for kill the process.
func gracefulShutdown() {
	// Shut down SDRs.
	sdrKill()
	pingKill()

	// Shut down data logging.
	if dataLogStarted {
		closeDataLog()
	}

	pprof.StopCPUProfile()

	//TODO: Any other graceful shutdown functions.

	// Turn off green ACT LED on the Pi.
	ioutil.WriteFile("/sys/class/leds/led0/brightness", []byte("0\n"), 0644)
}

// Close log file handle, open new one.
func handleSIGHUP() {
	logFileHandle.Close()
	fp, err := os.OpenFile(debugLogf, os.O_CREATE|os.O_WRONLY|os.O_APPEND, 0666)
	if err != nil {
		addSingleSystemErrorf(debugLogf, "Failed to open '%s': %s", debugLogf, err.Error())
	} else {
		// Keep the logfile handle for later use
		logFileHandle = fp
		mfp := io.MultiWriter(fp, os.Stdout)
		log.SetOutput(mfp)
	}
	log.Printf("signal caught: SIGHUP, handled.\n")
}

func signalWatcher() {
	for {
		sig := <-sigs
		if sig == syscall.SIGHUP {
			handleSIGHUP()
		} else {
			log.Printf("signal caught: %s - shutting down.\n", sig.String())
			gracefulShutdown()
			os.Exit(1)
		}
	}
}

func clearDebugLogFile() {
	if logFileHandle != nil {
		_, err := logFileHandle.Seek(0, 0)
		if err != nil {
			log.Printf("Could not seek to the beginning of the logfile\n")
			return
		} else {
			err2 := logFileHandle.Truncate(0)
			if err2 != nil {
				log.Printf("Could not truncate the logfile\n")
				return
			}
			log.Printf("Logfile truncated\n")
		}
	}
}

func main() {
	// Catch signals for graceful shutdown.
	signal.Notify(sigs, syscall.SIGINT, syscall.SIGTERM, syscall.SIGHUP)
	go signalWatcher()

	stratuxClock = NewMonotonic() // Start our "stratux clock".

	// Set up mySituation, do it here so logging JSON doesn't panic
	mySituation.muGPS = &sync.Mutex{}
	mySituation.muGPSPerformance = &sync.Mutex{}
	mySituation.muAttitude = &sync.Mutex{}
	mySituation.muBaro = &sync.Mutex{}
	mySituation.muSatellite = &sync.Mutex{}

	// Set up system error tracking.
	systemErrsMutex = &sync.Mutex{}
	systemErrs = make(map[string]string)

	// Set up status.
	globalStatus.Version = stratuxVersion
	globalStatus.Build = stratuxBuild
	globalStatus.Errors = make([]string, 0)
	//FlightBox: detect via presence of /etc/FlightBox file.
	if _, err := os.Stat("/etc/FlightBox"); !os.IsNotExist(err) {
		globalStatus.HardwareBuild = "FlightBox"
		logDirf = logDir_FB
	} else { // if not using the FlightBox config, use "normal" log file locations
		logDirf = logDir
	}
	//Merlin: detect presence of /etc/Merlin file.
	if _, err := os.Stat("/etc/Merlin"); !os.IsNotExist(err) {
		globalStatus.HardwareBuild = "Merlin"
	}
	debugLogf = filepath.Join(logDirf, debugLogFile)
	dataLogFilef = filepath.Join(logDirf, dataLogFile)
	//FIXME: All of this should be removed by 08/01/2016.
	// Check if Raspbian version is <8.0. Throw a warning if so.
	vt, err := ioutil.ReadFile("/etc/debian_version")
	if err == nil {
		vtS := strings.Trim(string(vt), "\n")
		vtF, err := strconv.ParseFloat(vtS, 32)
		if err == nil {
			if vtF < 8.0 {
				if globalStatus.HardwareBuild == "FlightBox" {
					addSingleSystemErrorf("deprecated-image", "You are running an old Stratux image that can't be updated fully and is now deprecated. Visit https://www.openflightsolutions.com/flightbox/image-update-required for further information.")
				} else {
					addSingleSystemErrorf("deprecated-image", "You are running an old Stratux image that can't be updated fully and is now deprecated. Visit http://stratux.me/ to update using the latest release image.")
				}
			} else {
				// Running Jessie or better. Remove some old init.d files.
				//  This made its way in here because /etc/init.d/stratux invokes the update script, which can't delete the init.d file.
				os.Remove("/etc/init.d/stratux")
				os.Remove("/etc/rc2.d/S01stratux")
				os.Remove("/etc/rc6.d/K01stratux")
			}
		}
	}

	//	replayESFilename := flag.String("eslog", "none", "ES Log filename")
	replayUATFilename := flag.String("uatlog", "none", "UAT Log filename")
	replayFlag := flag.Bool("replay", false, "Replay file flag")
	replaySpeed := flag.Int("speed", 1, "Replay speed multiplier")
	stdinFlag := flag.Bool("uatin", false, "Process UAT messages piped to stdin")

	cpuprofile := flag.String("cpuprofile", "", "write cpu profile to file")

	flag.Parse()

	timeStarted = time.Now()
	runtime.GOMAXPROCS(runtime.NumCPU()) // redundant with Go v1.5+ compiler

	// Start CPU profile, if requested.
	if *cpuprofile != "" {
		f, err := os.Create(*cpuprofile)
		if err != nil {
			log.Fatal(err)
		}
		log.Printf("Writing CPU profile to: %s\n", *cpuprofile)
		pprof.StartCPUProfile(f)
	}

	// Duplicate log.* output to debugLog.
	fp, err := os.OpenFile(debugLogf, os.O_CREATE|os.O_WRONLY|os.O_APPEND, 0666)
	if err != nil {
		addSingleSystemErrorf(debugLogf, "Failed to open '%s': %s", debugLogf, err.Error())
	} else {
		defer fp.Close()
		// Keep the logfile handle for later use
		logFileHandle = fp
		mfp := io.MultiWriter(fp, os.Stdout)
		log.SetOutput(mfp)
	}

	log.Printf("Stratux %s (%s) starting.\n", stratuxVersion, stratuxBuild)

	ADSBTowers = make(map[string]ADSBTower)
	ADSBTowerMutex = &sync.Mutex{}
	MsgLog = make([]msg, 0)

	// Start the management interface.
	go managementInterface()

	crcInit() // Initialize CRC16 table.

	sdrInit()
	pingInit()
	initTraffic()

	// Read settings.
	readSettings()

	// Disable replay logs when replaying - so that messages replay data isn't copied into the logs.
	// Override after reading in the settings.
	if *replayFlag == true {
		log.Printf("Replay file %s\n", *replayUATFilename)
		globalSettings.ReplayLog = false
	}

	if globalSettings.DeveloperMode == true {
		log.Printf("Developer mode set\n")
	}

	//FIXME: Only do this if data logging is enabled.
	initDataLog()

	// Start the AHRS sensor monitoring.
	initI2CSensors()

	// Start the GPS external sensor monitoring.
	initGPS()

	// Start the heartbeat message loop in the background, once per second.
	go heartBeatSender()

	// Initialize the (out) network handler.
	initNetwork()

	// Start printing stats periodically to the logfiles.
	go printStats()

	// Monitor RPi CPU temp.
	globalStatus.CPUTempMin = invalidCpuTemp
	globalStatus.CPUTempMax = invalidCpuTemp
	go cpuTempMonitor(func(cpuTemp float32) {
		globalStatus.CPUTemp = cpuTemp
		if isCPUTempValid(cpuTemp) && ((cpuTemp < globalStatus.CPUTempMin) || !isCPUTempValid(globalStatus.CPUTempMin)) {
			globalStatus.CPUTempMin = cpuTemp
		}
		if isCPUTempValid(cpuTemp) && ((cpuTemp > globalStatus.CPUTempMax) || !isCPUTempValid(globalStatus.CPUTempMax)) {
			globalStatus.CPUTempMax = cpuTemp
		}
	})

	// Start reading from serial UAT radio.
	initUATRadioSerial()

	reader := bufio.NewReader(os.Stdin)

	if *replayFlag == true {
		fp := openReplayFile(*replayUATFilename)

		playSpeed := uint64(*replaySpeed)
		log.Printf("Replay speed: %dx\n", playSpeed)
		go uatReplay(fp, playSpeed)

		for {
			time.Sleep(1 * time.Second)
			if uatReplayDone {
				//&& esDone {
				return
			}
		}

	} else if *stdinFlag == true {
		for {
			buf, err := reader.ReadString('\n')
			if err != nil {
				log.Printf("lost stdin.\n")
				break
			}
			o, msgtype := parseInput(buf)
			if o != nil && msgtype != 0 {
				relayMessage(msgtype, o)
			}
		}
	} else {
		// wait indefinitely
		select {}
	}
}<|MERGE_RESOLUTION|>--- conflicted
+++ resolved
@@ -295,15 +295,7 @@
 	// See p.16.
 	msg[0] = 0x0A // Message type "Ownship".
 
-<<<<<<< HEAD
 	// Retrieve ICAO code from settings
-=======
-	// Ownship Target Identify (see 3.5.1.2 of GDL-90 Specifications)
-	// First half of byte is 0 for 'No Traffic Alert'
-	// Second half of byte is 0 for 'ADS-B with ICAO'
-	msg[1] = 0x00 // Alert status, address type.
-
->>>>>>> 89e158d2
 	code, _ := hex.DecodeString(globalSettings.OwnshipModeS)
 
 	// Ownship Target Identify (see 3.5.1.2 of GDL-90 Specifications)
