/*
	Copyright (c) 2015-2016 Christopher Young
	Distributable under the terms of The "BSD New"" License
	that can be found in the LICENSE file, herein included
	as part of this header.

	ry835ai.go: GPS functions, GPS init, AHRS status messages, other external sensor monitoring.
*/

package main

import (
	"fmt"
	"log"
	"math"
	"strconv"
	"strings"
	"sync"
	"time"

	"bufio"

	"github.com/kidoman/embd"
	_ "github.com/kidoman/embd/host/all"
	"github.com/kidoman/embd/sensor/bmp180"
	"github.com/tarm/serial"

	"os"
	"os/exec"

	"../mpu6050"
)

type SituationData struct {
	mu_GPS     *sync.Mutex
	mu_GPSPerf *sync.Mutex
	// From GPS.
	lastFixSinceMidnightUTC float32 // Time of most recent GPS fix time, UTC seconds
	Lat                     float32 // decimal latitude DD.dddddd (North is positive)
	Lng                     float32 // decimal longitude DDD.dddddd (East is positive)
	quality                 uint8   // 0 = no fix; 1 = GPS/GLONASS; 2 = differential GPS (e.g. WAAS); 6 = dead reckoning
	HeightAboveEllipsoid    float32 // GPS height above WGS84 ellipsoid, ft. This is specified by the GDL90 protocol, but most EFBs use MSL altitude instead. HAE is about 70-100 ft below GPS MSL altitude over most of the US.
	GeoidSep                float32 // geoid separation, ft, MSL minus HAE (used in altitude calculation)
	Satellites              uint16  // satellites used in solution
	SatellitesTracked       uint16  // satellites tracked (almanac data received)
	SatellitesSeen          uint16  // satellites seen (signal received)
	Accuracy                float32 // 95% confidence for horizontal position, meters.
	NACp                    uint8   // NACp categories are defined in AC 20-165A
	Alt                     float32 // Feet MSL
	AccuracyVert            float32 // 95% confidence for vertical position, meters
	GPSVertVel              float32 // GPS vertical velocity, feet per second
	LastFixLocalTime        time.Time
	TrueCourse              uint16
	GPSTurnRate             float64 // calculated GPS rate of turn, degrees per second
	GroundSpeed             uint16  // knots
	LastGroundTrackTime     time.Time
	LastGPSTimeTime         time.Time
	LastNMEAMessage         time.Time // time valid NMEA message last seen

	mu_Attitude *sync.Mutex

	// From ownship Mode S or UAT broadcasts
	OwnshipPressureAlt int32
	OwnshipLat         float32
	OwnshipLng         float32
	OwnshipTail        string
	OwnshipLastSeen    time.Time

	// From BMP180 pressure sensor.
	Temp              float64
	Pressure_alt      float64
	lastTempPressTime time.Time

	// From MPU6050 accel/gyro or other AHRS methods
	Pitch            float64
	Roll             float64
	Gyro_heading     float64
	LastAttitudeTime time.Time
}

/*
myGPSPerfStats used to track short-term position / velocity trends, used to feed dynamic AHRS model. Use floats for better resolution of calculated data.
myGPSMsgStats used to evaluate receive health / ability to communicate
*/
type gpsPerfStats struct {
	stratuxTime   uint64  // time since Stratux start, msec
	nmeaTime      float32 // timestamp from NMEA message
	msgType       string  // NMEA message type
	gsf           float32 // knots
	coursef       float32 // true course [degrees]
	alt           float32 // gps altitude, ft msl
	vv            float32 // vertical velocity, ft/sec
	gpsTurnRate   float64 // calculated turn rate, deg/sec. Right turn is positive.
	gpsPitch      float64 // estimated pitch angle, deg. Calculated from gps ground speed and VV. Equal to flight path angle.
	gpsRoll       float64 // estimated roll angle from turn rate and groundspeed, deg. Assumes airplane in coordinated turns.
	gpsLoadFactor float64 // estimated load factor from turn rate and groundspeed, "gee". Assumes airplane in coordinated turns.
}

type gpsMsgStats struct {
	stratuxTime uint64 // time since Stratux start, msec
	msgType     string // NMEA message type
	msgValid    bool   // was message verified by NMEAChecksum()

}

var gpsPerf gpsPerfStats
var gpsMsg gpsMsgStats

var myGPSPerfStats []gpsPerfStats
var myGPSMsgStats []gpsMsgStats

var serialConfig *serial.Config
var serialPort *serial.Port

var readyToInitGPS bool // TO-DO: replace with channel control to terminate goroutine when complete

/*
<<<<<<< HEAD
chksumUBX returns the two-byte Fletcher algorithm checksum of byte array msg.
This is used in configuration messages for the u-blox GPS. See p. 97 of the
u-blox M8 Receiver Description.
=======
u-blox5_Referenzmanual.pdf
Platform settings
Airborne <2g Recommended for typical airborne environment. No 2D position fixes supported.
p.91 - CFG-MSG
Navigation/Measurement Rate Settings
Header 0xB5 0x62
ID 0x06 0x08
0x0064 (100 ms)
0x0001
0x0001 (GPS time)
{0xB5, 0x62, 0x06, 0x08, 0x00, 0x64, 0x00, 0x01, 0x00, 0x01}
p.109 CFG-NAV5 (0x06 0x24)
Poll Navigation Engine Settings
>>>>>>> 4e452956
*/

func chksumUBX(msg []byte) []byte {
	ret := make([]byte, 2)
	for i := 0; i < len(msg); i++ {
		ret[0] = ret[0] + msg[i]
		ret[1] = ret[1] + ret[0]
	}
	return ret
}

/*
makeUBXCFG creates a UBX-formatted package consisting of two sync characters,
class, ID, payload length in bytes (2-byte little endian), payload, and checksum.
See p. 95 of the u-blox M8 Receiver Description.
*/
func makeUBXCFG(class, id byte, msglen uint16, msg []byte) []byte {
	ret := make([]byte, 6)
	ret[0] = 0xB5
	ret[1] = 0x62
	ret[2] = class
	ret[3] = id
	ret[4] = byte(msglen & 0xFF)
	ret[5] = byte((msglen >> 8) & 0xFF)
	ret = append(ret, msg...)
	chk := chksumUBX(ret[2:])
	ret = append(ret, chk[0])
	ret = append(ret, chk[1])
	return ret
}

func makeNMEACmd(cmd string) []byte {
	chk_sum := byte(0)
	for i := range cmd {
		chk_sum = chk_sum ^ byte(cmd[i])
	}
	return []byte(fmt.Sprintf("$%s*%02x\x0d\x0a", cmd, chk_sum))
}

/*
initGPSSerial determines which tty port the GPS receiver is installed on,
opens the port at 9600 baud, performs UBX configuration for GNSS,
navigation, rate, message, and UART settings on the GPS receiver, and reopens
the port to begin receiving NMEA messages.
*/

// IN WORK: Detection routines for UBX, and SIRF iv (BU-353), and MTK3339 (Adafruit Ultimate GPS).

func initGPSSerial() bool {
	globalStatus.GPS_detected_type = 0 // reset detection criteria each time we initialize.
	var device string
	baudrate := int(9600)
	isSirfIV := bool(false)

	log.Printf("Configuring GPS\n")

	if _, err := os.Stat("/dev/ttyUSB0"); err == nil { // note -- method is not robust; ttyUSB could be used by any number of USB-to-serial bridges, not just GPS devices.
		isSirfIV = true
		baudrate = 4800
		device = "/dev/ttyUSB0"
	} else if _, err := os.Stat("/dev/ttyACM0"); err == nil {
		device = "/dev/ttyACM0"
	} else if _, err := os.Stat("/dev/ttyAMA0"); err == nil {
		device = "/dev/ttyAMA0"
	} else {
		log.Printf("No suitable device found.\n")
		return false
	}
	log.Printf("Using %s for GPS\n", device)

	// Developer option -- uncomment to allow "hot" configuration of U-blox serial GPS (assuming 38.4 kpbs on warm start)
	/*
		serialConfig = &serial.Config{Name: device, Baud: 38400}
		p, err := serial.OpenPort(serialConfig)
		if err != nil {
			log.Printf("serial port err: %s\n", err.Error())
			return false
		} else { // reset port to 9600 baud for configuration
			cfg1 := make([]byte, 20)
			cfg1[0] = 0x01 // portID.
			cfg1[1] = 0x00 // res0.
			cfg1[2] = 0x00 // res1.
			cfg1[3] = 0x00 // res1.

			//      [   7   ] [   6   ] [   5   ] [   4   ]
			//      0000 0000 0000 0000 1000 0000 1100 0000
			// UART mode. 0 stop bits, no parity, 8 data bits. Little endian order.
			cfg1[4] = 0xC0
			cfg1[5] = 0x08
			cfg1[6] = 0x00
			cfg1[7] = 0x00

			// Baud rate. Little endian order.
			bdrt1 := uint32(9600)
			cfg1[11] = byte((bdrt1 >> 24) & 0xFF)
			cfg1[10] = byte((bdrt1 >> 16) & 0xFF)
			cfg1[9] = byte((bdrt1 >> 8) & 0xFF)
			cfg1[8] = byte(bdrt1 & 0xFF)

			// inProtoMask. NMEA and UBX. Little endian.
			cfg1[12] = 0x03
			cfg1[13] = 0x00

			// outProtoMask. NMEA. Little endian.
			cfg1[14] = 0x02
			cfg1[15] = 0x00

			cfg1[16] = 0x00 // flags.
			cfg1[17] = 0x00 // flags.

			cfg1[18] = 0x00 //pad.
			cfg1[19] = 0x00 //pad.

			p.Write(makeUBXCFG(0x06, 0x00, 20, cfg1))
			p.Close()
		}
	*/
	//-- End developer option */

	// Open port at default baud for config.
	serialConfig = &serial.Config{Name: device, Baud: baudrate, ReadTimeout: time.Millisecond * 1200}
	p, err := serial.OpenPort(serialConfig)
	if err != nil {
		log.Printf("serial port err: %s\n", err.Error())
		return false
	}

	if isSirfIV {
		log.Printf("Using SiRFIV config on %s.\n", device)
		// Enable 38400 baud.
		p.Write(makeNMEACmd("PSRF100,1,38400,8,1,0"))

		baudrate = 38400
		p.Close()

		time.Sleep(250 * time.Millisecond)
		// Re-open port at newly configured baud so we can configure 5Hz messages.
		serialConfig = &serial.Config{Name: device, Baud: baudrate}
		p, err = serial.OpenPort(serialConfig)

		// Enable 5Hz. (To switch back to 1Hz: $PSRF103,00,7,00,0*22)
		p.Write(makeNMEACmd("PSRF103,00,6,00,0"))

		// Enable GGA.
		p.Write(makeNMEACmd("PSRF103,00,00,01,01"))
		// Enable GSA.
		p.Write(makeNMEACmd("PSRF103,02,00,01,01"))
		// Enable RMC.
		p.Write(makeNMEACmd("PSRF103,04,00,01,01"))
		// Enable VTG.
		p.Write(makeNMEACmd("PSRF103,05,00,01,01"))
		// Disable GSV.
		p.Write(makeNMEACmd("PSRF103,03,00,00,01"))

		log.Printf("Finished writing SiRF GPS config to %s. Opening port to test connection.\n", device)
	} else {
		log.Printf("Sent UBX and MTK ident commands at %d. Listening for response.\n", stratuxClock.Milliseconds)
		serialPort = p
		scanner := bufio.NewScanner(serialPort)
		p.Write(makeNMEACmd("PUBX,00")) // probe for u-blox
		p.Write(makeNMEACmd("PMTK605")) // probe for Mediatek
		//serialPort = p
		//scanner := bufio.NewScanner(serialPort)
		timeout := stratuxClock.Time

		for (globalStatus.GPS_detected_type < 2) && stratuxClock.Since(timeout) < 3*time.Second && scanner.Scan() {
			s := scanner.Text()
			log.Printf("[%d] Raw data read from %s: %s\n", stratuxClock.Milliseconds, device, s)

			l_valid, validNMEAcs := validateNMEAChecksum(s)
			if !validNMEAcs {
				log.Printf("Data was seen on %s seen during GPS probing, but not NMEA message.\n", device)
				continue
			}

			if globalStatus.GPS_detected_type == 0 {
				log.Printf("GPS detected: NMEA messages seen.\n")
				globalStatus.GPS_detected_type = GPS_TYPE_NMEA // If this is the first time we see a NMEA message, set our status flag
			}
			x := strings.Split(l_valid, ",")
			if len(x) > 0 {
				if x[0] == "PUBX" { // u-blox proprietary message
					globalStatus.GPS_detected_type = GPS_TYPE_UBX // Only UBX GPS receivers send UBX messages
					log.Printf("GPS detected: u-blox NMEA position message seen.\n")

				} else if x[0] == "PMTK705" { // MTK response to
					globalStatus.GPS_detected_type = GPS_TYPE_MEDIATEK
					pmtk705msg := ""
					if len(x) > 1 {
						pmtk705msg = x[1]
					}
					log.Printf("GPS detected: MediaTek NMEA firmware message (%s) seen.\n", pmtk705msg)
				} else if strings.Contains(x[0], "PMTK") { // any other 1st sting with MTK
					globalStatus.GPS_detected_type = GPS_TYPE_MEDIATEK
					log.Printf("GPS detected: MediaTek other NMEA message (%s) seen.\n", x[0])
				}
			}
		}

		if globalStatus.GPS_detected_type == GPS_TYPE_UBX {
			// Set 10Hz update. Little endian order.
			p.Write(makeUBXCFG(0x06, 0x08, 6, []byte{0x64, 0x00, 0x01, 0x00, 0x01, 0x00}))

			// Set navigation settings.
			nav := make([]byte, 36)
			nav[0] = 0x05 // Set dyn and fixMode only.
			nav[1] = 0x00
			// dyn.
			nav[2] = 0x07 // "Airborne with >2g Acceleration".
			nav[3] = 0x02 // 3D only.

			p.Write(makeUBXCFG(0x06, 0x24, 36, nav))

			// GNSS configuration CFG-GNSS for ublox 7 higher, p. 125 (v8)
			//
			// NOTE: Max position rate = 5 Hz if GPS+GLONASS used.
			// Disable GLONASS to enable 10 Hz solution rate. GLONASS is not used
			// for SBAS (WAAS), so little real-world impact.

			cfgGnss := []byte{0x00, 0x20, 0x20, 0x05}
			gps := []byte{0x00, 0x08, 0x10, 0x00, 0x01, 0x00, 0x01, 0x01}
			sbas := []byte{0x01, 0x02, 0x03, 0x00, 0x01, 0x00, 0x01, 0x01}
			beidou := []byte{0x03, 0x00, 0x10, 0x00, 0x00, 0x00, 0x01, 0x01}
			qzss := []byte{0x05, 0x00, 0x03, 0x00, 0x00, 0x00, 0x01, 0x01}
			glonass := []byte{0x06, 0x04, 0x0E, 0x00, 0x00, 0x00, 0x01, 0x01}
			cfgGnss = append(cfgGnss, gps...)
			cfgGnss = append(cfgGnss, sbas...)
			cfgGnss = append(cfgGnss, beidou...)
			cfgGnss = append(cfgGnss, qzss...)
			cfgGnss = append(cfgGnss, glonass...)
			p.Write(makeUBXCFG(0x06, 0x3E, uint16(len(cfgGnss)), cfgGnss))

			// SBAS configuration for ublox 6 and higher
			p.Write(makeUBXCFG(0x06, 0x16, 8, []byte{0x01, 0x07, 0x03, 0x00, 0x00, 0x00, 0x00, 0x00}))

			// Message output configuration -- disable standard NMEA messages except 1Hz GGA
			//                                             Msg   DDC   UART1 UART2 USB   I2C   Res
			p.Write(makeUBXCFG(0x06, 0x01, 8, []byte{0xF0, 0x00, 0x00, 0x0A, 0x00, 0x0A, 0x00, 0x01})) // GGA
			p.Write(makeUBXCFG(0x06, 0x01, 8, []byte{0xF0, 0x01, 0x00, 0x00, 0x00, 0x00, 0x00, 0x01})) // GLL
			p.Write(makeUBXCFG(0x06, 0x01, 8, []byte{0xF0, 0x02, 0x00, 0x00, 0x00, 0x00, 0x00, 0x01})) // GSA
			p.Write(makeUBXCFG(0x06, 0x01, 8, []byte{0xF0, 0x03, 0x00, 0x00, 0x00, 0x00, 0x00, 0x01})) // GSV
			p.Write(makeUBXCFG(0x06, 0x01, 8, []byte{0xF0, 0x04, 0x00, 0x00, 0x00, 0x00, 0x00, 0x01})) // RMC
			p.Write(makeUBXCFG(0x06, 0x01, 8, []byte{0xF0, 0x05, 0x00, 0x00, 0x00, 0x00, 0x00, 0x01})) // VGT
			p.Write(makeUBXCFG(0x06, 0x01, 8, []byte{0xF0, 0x06, 0x00, 0x00, 0x00, 0x00, 0x00, 0x00})) // GRS
			p.Write(makeUBXCFG(0x06, 0x01, 8, []byte{0xF0, 0x07, 0x00, 0x00, 0x00, 0x00, 0x00, 0x00})) // GST
			p.Write(makeUBXCFG(0x06, 0x01, 8, []byte{0xF0, 0x08, 0x00, 0x00, 0x00, 0x00, 0x00, 0x00})) // ZDA
			p.Write(makeUBXCFG(0x06, 0x01, 8, []byte{0xF0, 0x09, 0x00, 0x00, 0x00, 0x00, 0x00, 0x00})) // GBS
			p.Write(makeUBXCFG(0x06, 0x01, 8, []byte{0xF0, 0x0A, 0x00, 0x00, 0x00, 0x00, 0x00, 0x00})) // DTM
			p.Write(makeUBXCFG(0x06, 0x01, 8, []byte{0xF0, 0x0D, 0x00, 0x00, 0x00, 0x00, 0x00, 0x00})) // GNS
			p.Write(makeUBXCFG(0x06, 0x01, 8, []byte{0xF0, 0x0E, 0x00, 0x00, 0x00, 0x00, 0x00, 0x00})) // ???
			p.Write(makeUBXCFG(0x06, 0x01, 8, []byte{0xF0, 0x0F, 0x00, 0x00, 0x00, 0x00, 0x00, 0x00})) // VLW

			p.Write(makeUBXCFG(0x06, 0x01, 8, []byte{0xF1, 0x00, 0x01, 0x01, 0x01, 0x01, 0x01, 0x00})) // Ublox,0
			p.Write(makeUBXCFG(0x06, 0x01, 8, []byte{0xF1, 0x03, 0x0A, 0x0A, 0x0A, 0x0A, 0x0A, 0x00})) // Ublox,3
			p.Write(makeUBXCFG(0x06, 0x01, 8, []byte{0xF1, 0x04, 0x0A, 0x0A, 0x0A, 0x0A, 0x0A, 0x00})) // Ublox,4

			// Reconfigure serial port.
			cfg := make([]byte, 20)
			cfg[0] = 0x01 // portID.
			cfg[1] = 0x00 // res0.
			cfg[2] = 0x00 // res1.
			cfg[3] = 0x00 // res1.

			//      [   7   ] [   6   ] [   5   ] [   4   ]
			//	0000 0000 0000 0000 0000 10x0 1100 0000
			// UART mode. 0 stop bits, no parity, 8 data bits. Little endian order.
			cfg[4] = 0xC0
			cfg[5] = 0x08
			cfg[6] = 0x00
			cfg[7] = 0x00

			// Baud rate. Little endian order.
			bdrt := uint32(38400)
			cfg[11] = byte((bdrt >> 24) & 0xFF)
			cfg[10] = byte((bdrt >> 16) & 0xFF)
			cfg[9] = byte((bdrt >> 8) & 0xFF)
			cfg[8] = byte(bdrt & 0xFF)

			// inProtoMask. NMEA and UBX. Little endian.
			cfg[12] = 0x03
			cfg[13] = 0x00

			// outProtoMask. NMEA. Little endian.
			cfg[14] = 0x02
			cfg[15] = 0x00

			cfg[16] = 0x00 // flags.
			cfg[17] = 0x00 // flags.

			cfg[18] = 0x00 //pad.
			cfg[19] = 0x00 //pad.

			p.Write(makeUBXCFG(0x06, 0x00, 20, cfg))
			baudrate = 38400

			log.Printf("Finished writing u-blox GPS config to %s. Opening port to test connection.\n", device)

		} else if globalStatus.GPS_detected_type == GPS_TYPE_MEDIATEK { // TO-DO: Needs testing.
			// send GGA, VTG, RMC, GSA once per second. Send GSV once every five (?)
			p.Write(makeNMEACmd("PMTK314,0,1,1,1,1,5,0,0,0,0,0,0,0,0,0,0,0,0,0")) // GLL, RMC, VTG, GGA, GSA, GSV

			// set WAAS
			p.Write(makeNMEACmd("PMTK301,2"))
			p.Write(makeNMEACmd("PMTK513,1"))

			// set sample rate to 10 Hz
			p.Write(makeNMEACmd("PMTK220,100"))

			// set baud rate to 38400
			p.Write(makeNMEACmd("PMTK251,38400"))
			baudrate = 38400

			log.Printf("Finished writing MediaTek GPS config to %s. Opening port to test connection.\n", device)

		} else if globalStatus.GPS_detected_type == GPS_TYPE_NMEA {
			//baudrate is still 9600
			log.Printf("Using generic NMEA GPS support at %d baud on %s. Opening port to test connection.\n", baudrate, device)
			// TO-DO: SIRF detection. Need hardware to run debug.
			// For now, do nothing. Keep baud rate at 9600.

		} else {
			// No messages detected. If a GPS is connected, this is usually seen on hot-starts.
			// Wait until the gpsSerialReader starts to do detection.
			log.Printf("No NMEA messages were seen at %d baud on %s. Might be due to device at higher bitrate from warm boot. Opening port at 38400 baud to test connection.\n", baudrate, device)
			baudrate = 38400
		}

	}
	p.Close()

	time.Sleep(250 * time.Millisecond)
	// Re-open port at newly configured baud so we can read messages. ReadTimeout is set to keep from blocking the gpsSerialReader() on misconfigures or ttyAMA disconnects
	serialConfig = &serial.Config{Name: device, Baud: baudrate, ReadTimeout: time.Millisecond * 2500}
	p, err = serial.OpenPort(serialConfig)
	if err != nil {
		log.Printf("serial port err: %s\n", err.Error())
		return false
	}

	// TO-DO: Verify port is sending correct messages.

	serialPort = p
	return true
}

// func validateNMEAChecksum determines if a string is a properly formatted NMEA sentence with a valid checksum.
//
// If the input string is valid, output is the input stripped of the "$" token and checksum, along with a boolean 'true'
// If the input string is the incorrect format, the checksum is missing/invalid, or checksum calculation fails, an error string and
// boolean 'false' are returned
//
// Checksum is calculated as XOR of all bytes between "$" and "*"

func validateNMEAChecksum(s string) (string, bool) {
	//validate format. NMEA sentences start with "$" and end in "*xx" where xx is the XOR value of all bytes between
	if !(strings.HasPrefix(s, "$") && strings.Contains(s, "*")) {
		return "Invalid NMEA message", false
	}

	// strip leading "$" and split at "*"
	s_split := strings.Split(strings.TrimPrefix(s, "$"), "*")
	s_out := s_split[0]
	s_cs := s_split[1]

	if len(s_cs) < 2 {
		return "Missing checksum. Fewer than two bytes after asterisk", false
	}

	cs, err := strconv.ParseUint(s_cs[:2], 16, 8)
	if err != nil {
		return "Invalid checksum", false
	}

	cs_calc := byte(0)
	for i := range s_out {
		cs_calc = cs_calc ^ byte(s_out[i])
	}

	if cs_calc != byte(cs) {
		return fmt.Sprintf("Checksum failed. Calculated %#X; expected %#X", cs_calc, cs), false
	}

	return s_out, true
}

//  Only count this heading if a "sustained" >7 kts is obtained. This filters out a lot of heading
//  changes while on the ground and "movement" is really only changes in GPS fix as it settles down.
//TODO: Some more robust checking above current and last speed.
//TODO: Dynamic adjust for gain based on groundspeed
func setTrueCourse(groundSpeed, trueCourse uint16) {
	if myMPU6050 != nil && globalStatus.RY835AI_connected && globalSettings.AHRS_Enabled {
		if mySituation.GroundSpeed >= 7 && groundSpeed >= 7 {
			myMPU6050.ResetHeading(float64(trueCourse), 0.10)
		}
	}
}

/*
calcGPSAttitude estimates turn rate, pitch, and roll based on recent GPS groundspeed, track, and altitude / vertical speed.

Method uses stored performance statistics from myGPSPerfStats[]. Calculation is based on most recent 1.5 seconds of data,
assuming 10 Hz sampling frequency.



(c) 2016 AvSquirrel (https://github.com/AvSquirrel) . All rights reserved.
Distributable under the terms of the "BSD-New" License that can be found in
the LICENSE file, herein included as part of this header.
*/

func calcGPSAttitude() bool {
	// check slice length. Return error if empty set or set zero values
	mySituation.mu_GPSPerf.Lock()
	defer mySituation.mu_GPSPerf.Unlock()
	length := len(myGPSPerfStats)
	index := length - 1

	if length == 0 {
		log.Printf("myGPSPerfStats is empty set. Not calculating attitude.\n")
		return false
	} else if length == 1 {
		//log.Printf("myGPSPerfStats has one data point. Setting statistics to zero.\n")
		myGPSPerfStats[index].gpsTurnRate = 0
		myGPSPerfStats[index].gpsPitch = 0
		myGPSPerfStats[index].gpsRoll = 0
		return false
	}

	// check if GPS data was put in the structure more than three seconds ago -- this shouldn't happen unless something is wrong.
	if (stratuxClock.Milliseconds - myGPSPerfStats[index].stratuxTime) > 3000 {
		myGPSPerfStats[index].gpsTurnRate = 0
		myGPSPerfStats[index].gpsPitch = 0
		myGPSPerfStats[index].gpsRoll = 0
		log.Printf("GPS attitude: GPS data is more than three seconds old. Setting attitude to zero.\n")
		return false
	}

	// check time interval between samples
	t1 := myGPSPerfStats[index].nmeaTime
	t0 := myGPSPerfStats[index-1].nmeaTime
	dt := t1 - t0

	// first time error case: index is more than three seconds ahead of index-1
	if dt > 3 {
		log.Printf("GPS attitude: Can't calculate GPS attitude. Reference data is old. dt = %v\n", dt)
		return false
	}

	// second case: index is behind index-1. This could be result of day rollover. If time is within n seconds of UTC,
	// we rebase to the previous day, and will re-rebase the entire slice forward to the current day once all values roll over.
	// TO-DO: Validate by testing at 0000Z
	if dt < 0 {
		log.Printf("GPS attitude: Current GPS time (%.2f) is older than last GPS time (%.2f). Checking for 0000Z rollover.\n", t1, t0)
		if myGPSPerfStats[index-1].nmeaTime > 86300 && myGPSPerfStats[index].nmeaTime < 100 { // be generous with the time window at rollover
			myGPSPerfStats[index].nmeaTime += 86400
		} else {
			// time decreased, but not due to a recent rollover. Something odd is going on.
			log.Printf("GPS attitude: Time isn't near 0000Z. Unknown reason for offset. Can't calculate GPS attitude.\n")
			return false
		}

		// check time array to see if all timestamps are > 86401 seconds since midnight
		var tempTime []float64
		tempTime = make([]float64, length, length)
		for i := 0; i < length; i++ {
			tempTime[i] = float64(myGPSPerfStats[i].nmeaTime)
		}
		minTime, _ := arrayMin(tempTime)
		if minTime > 86401.0 {
			log.Printf("GPS attitude: Rebasing GPS time since midnight to current day.\n")
			for i := 0; i < length; i++ {
				myGPSPerfStats[i].nmeaTime -= 86400
			}
		}

		// Verify adjustment
		dt = myGPSPerfStats[index].nmeaTime - myGPSPerfStats[index-1].nmeaTime
		log.Printf("GPS attitude: New dt = %f\n", dt)
		if dt > 3 {
			log.Printf("GPS attitude: Can't calculate GPS attitude. Reference data is old. dt = %v\n", dt)
			return false
		} else if dt < 0 {
			log.Printf("GPS attitude: Something went wrong rebasing the time.\n")
			return false
		}

	}

	// otherwise if all bounds checks are good, process the data.

	// temp vars
	var headingAvg, dh, v_x, v_z, a_c, omega, slope, intercept float64
	var tempHdg, tempHdgUnwrapped, tempHdgTime, tempSpeed, tempVV, tempSpeedTime, tempRegWeights []float64 // temporary arrays for regression calculation
	var valid bool
	var lengthHeading, lengthSpeed int

	center := float64(myGPSPerfStats[index].nmeaTime) // current time for calculating regression weights
	halfwidth := float64(1.5)                         // width of regression evaluation window. Default of 1.5 seconds for 10 Hz sampling; can increase to 2.0 sec @ 5 Hz or 5 sec @ 1 Hz
	//detectedFreq := float64(10.0)  // TO-DO

	if globalStatus.GPS_detected_type == GPS_TYPE_UBX { // UBX reports vertical speed, so we can just walk through all of the PUBX messages in order
		// Speed and VV. Use all values in myGPSPerfStats; perform regression.
		tempSpeedTime = make([]float64, length, length) // all are length of original slice
		tempSpeed = make([]float64, length, length)
		tempVV = make([]float64, length, length)
		tempRegWeights = make([]float64, length, length)

		for i := 0; i < length; i++ {
			tempSpeed[i] = float64(myGPSPerfStats[i].gsf)
			tempVV[i] = float64(myGPSPerfStats[i].vv)
			tempSpeedTime[i] = float64(myGPSPerfStats[i].nmeaTime)
			tempRegWeights[i] = triCubeWeight(center, halfwidth, tempSpeedTime[i])
		}

		// Groundspeed regression estimate.
		slope, intercept, valid = linRegWeighted(tempSpeedTime, tempSpeed, tempRegWeights)
		if !valid {
			log.Printf("GPS attitude: Error calculating speed regression from UBX position messages")
			return false
		} else {
			v_x = (slope*float64(myGPSPerfStats[index].nmeaTime) + intercept) * 1.687810 // units are knots, converted to feet/sec
		}

		// Vertical speed regression estimate.
		slope, intercept, valid = linRegWeighted(tempSpeedTime, tempVV, tempRegWeights)
		if !valid {
			log.Printf("GPS attitude: Error calculating vertical speed regression from UBX position messages")
			return false
		} else {
			v_z = (slope*float64(myGPSPerfStats[index].nmeaTime) + intercept) // units are feet per sec; no conversion needed
		}

	} else { // If we need to parse standard NMEA messages, determine if it's RMC or GGA, then fill the temporary slices accordingly. Need to pull from multiple message types since GGA doesn't do course or speed; VTG / RMC don't do altitude, etc. Grrr.
		halfwidth = 2.5 // SIRF configuration is 5 Hz, so extend the timebase a bit. This will also allow basic calculation to be done for 1 Hz generic NMEA.
		// TODO
		v_x = float64(myGPSPerfStats[index].gsf * 1.687810) //FIXME. Pull current value from RMC message and convert to ft/sec.
		v_z = 0                                             // FIXME

		// first, parse groundspeed from RMC messages.
		tempSpeedTime = make([]float64, 0)
		tempSpeed = make([]float64, 0)
		tempRegWeights = make([]float64, 0)

		for i := 0; i < length; i++ {
			if myGPSPerfStats[i].msgType == "GPRMC" || myGPSPerfStats[i].msgType == "GNRMC" {
				tempSpeed = append(tempSpeed, float64(myGPSPerfStats[i].gsf))
				tempSpeedTime = append(tempSpeedTime, float64(myGPSPerfStats[i].nmeaTime))
				tempRegWeights = append(tempRegWeights, triCubeWeight(center, halfwidth, float64(myGPSPerfStats[i].nmeaTime)))
			}
		}
		if lengthSpeed == 0 {
			log.Printf("GPS Attitude: No groundspeed data could be parsed from NMEA RMC messages\n")
			return false
		} else if lengthSpeed == 1 {
			v_x = tempSpeed[0] * 1.687810
		} else {
			slope, intercept, valid = linRegWeighted(tempSpeedTime, tempSpeed, tempRegWeights)
			if !valid {
				log.Printf("GPS attitude: Error calculating speed regression from NMEA RMC position messages")
				return false
			} else {
				v_x = (slope*float64(myGPSPerfStats[index].nmeaTime) + intercept) * 1.687810 // units are knots, converted to feet/sec
			}
		}

		// next, calculate vertical velocity from GGA altitude data.
		tempSpeedTime = make([]float64, 0)
		tempVV = make([]float64, 0)
		tempRegWeights = make([]float64, 0)

		for i := 0; i < length; i++ {
			if myGPSPerfStats[i].msgType == "GPGGA" || myGPSPerfStats[i].msgType == "GNGGA" {
				tempVV = append(tempVV, float64(myGPSPerfStats[i].alt))
				tempSpeedTime = append(tempSpeedTime, float64(myGPSPerfStats[i].nmeaTime))
				tempRegWeights = append(tempRegWeights, triCubeWeight(center, halfwidth, float64(myGPSPerfStats[i].nmeaTime)))
			}
		}
		if lengthSpeed < 2 {
			log.Printf("GPS Attitude: Not enough points to calculate vertical speed from NMEA GGA messages\n")
			return false
		} else {
			slope, _, valid = linRegWeighted(tempSpeedTime, tempVV, tempRegWeights)
			if !valid {
				log.Printf("GPS attitude: Error calculating vertical speed regression from NMEA GGA messages")
				return false
			} else {
				v_z = slope // units are feet/sec

			}
		}

	}

	// If we're going too slow for processNMEALine() to give us valid heading data, there's no sense in trying to parse it.
	// However, this function should still return a valid level attitude so we don't get the "red X of death" on our AHRS display.
	// This will also eliminate most of the nuisance error message from the turn rate calculation.
	if v_x < 6 { // ~3.55 knots

		myGPSPerfStats[index].gpsPitch = 0
		myGPSPerfStats[index].gpsRoll = 0
		myGPSPerfStats[index].gpsTurnRate = 0
		myGPSPerfStats[index].gpsLoadFactor = 1.0
		mySituation.GPSTurnRate = 0

		if globalSettings.VerboseLogs {
			// Output format:GPSAtttiude,nmeaTime,msg_type,GS,Course,Alt,VV,filtered_GS,filtered_course,turn rate,filtered_vv,pitch, roll,load_factor
			log.Printf(",GPSAttitude,%.2f,%s,%0.3f,%0.3f,%0.3f,%0.3f,%0.3f,%0.3f,%0.3f,%0.3f,%0.3f,%0.3f,%0.3f\n", myGPSPerfStats[index].nmeaTime, myGPSPerfStats[index].msgType, myGPSPerfStats[index].gsf, myGPSPerfStats[index].coursef, myGPSPerfStats[index].alt, myGPSPerfStats[index].vv, v_x/1.687810, headingAvg, myGPSPerfStats[index].gpsTurnRate, v_z, myGPSPerfStats[index].gpsPitch, myGPSPerfStats[index].gpsRoll, myGPSPerfStats[index].gpsLoadFactor)
		}

		return true
	}

	// Heading.  Same method used for UBX and generic.
	// First, walk through the PerfStats and parse only valid heading data.
	//log.Printf("Raw heading data:")
	for i := 0; i < length; i++ {
		//log.Printf("%.1f,",myGPSPerfStats[i].coursef)
		if myGPSPerfStats[i].coursef >= 0 { // negative values are used to flag invalid / unavailable course
			tempHdg = append(tempHdg, float64(myGPSPerfStats[i].coursef))
			tempHdgTime = append(tempHdgTime, float64(myGPSPerfStats[i].nmeaTime))
		}
	}
	//log.Printf("\n")
	//log.Printf("tempHdg: %v\n", tempHdg)

	// Next, unwrap the heading so we don't mess up the regression by fitting a line across the 0/360 deg discontinutiy
	lengthHeading = len(tempHdg)
	tempHdgUnwrapped = make([]float64, lengthHeading, lengthHeading)
	tempRegWeights = make([]float64, lengthHeading, lengthHeading)

	if lengthHeading > 1 {
		tempHdgUnwrapped[0] = tempHdg[0]
		tempRegWeights[0] = triCubeWeight(center, halfwidth, tempHdgTime[0])
		for i := 1; i < lengthHeading; i++ {
			tempRegWeights[i] = triCubeWeight(center, halfwidth, tempHdgTime[i])
			if math.Abs(tempHdg[i]-tempHdg[i-1]) < 180 { // case 1: if angle change is less than 180 degrees, use the same reference system
				tempHdgUnwrapped[i] = tempHdgUnwrapped[i-1] + tempHdg[i] - tempHdg[i-1]
			} else if tempHdg[i] > tempHdg[i-1] { // case 2: heading has wrapped around from NE to NW. Subtract 360 to keep consistent with previous data.
				tempHdgUnwrapped[i] = tempHdgUnwrapped[i-1] + tempHdg[i] - tempHdg[i-1] - 360
			} else { // case 3:  heading has wrapped around from NW to NE. Add 360 to keep consistent with previous data.
				tempHdgUnwrapped[i] = tempHdgUnwrapped[i-1] + tempHdg[i] - tempHdg[i-1] + 360
			}
		}
	} else { //
		if globalSettings.VerboseLogs {
			log.Printf("GPS attitude: Can't calculate turn rate with less than two points.\n")
		}
		return false
	}

	// Finally, calculate turn rate as the slope of the weighted linear regression of unwrapped heading.
	slope, intercept, valid = linRegWeighted(tempHdgTime, tempHdgUnwrapped, tempRegWeights)

	if !valid {
		log.Printf("GPS attitude: Regression error calculating turn rate")
		return false
	} else {
		headingAvg = slope*float64(myGPSPerfStats[index].nmeaTime) + intercept
		dh = slope // units are deg per sec; no conversion needed here
		//log.Printf("Calculated heading and turn rate: %.3f degrees, %.3f deg/sec\n",headingAvg,dh)
	}

	myGPSPerfStats[index].gpsTurnRate = dh
	mySituation.GPSTurnRate = dh

	// pitch angle -- or to be more pedantic, glide / climb angle, since we're just looking a rise-over-run.
	// roll angle, based on turn rate and ground speed. Only valid for coordinated flight. Differences between airspeed and groundspeed will trip this up.
	if v_x > 20 { // reduce nuisance 'bounce' at low speeds. 20 ft/sec = 11.9 knots.
		myGPSPerfStats[index].gpsPitch = math.Atan2(v_z, v_x) * 180.0 / math.Pi

		/*
			Governing equations for roll calculations

			Physics tells us that
				a_z = g     (in steady-state flight -- climbing, descending, or level -- this is gravity. 9.81 m/s^2 or 32.2 ft/s^2)
				a_c = v^2/r (centripetal acceleration)

			We don't know r. However, we do know the tangential velocity (v) and angular velocity (omega). Express omega in radians per unit time, and

				v = omega*r

			By substituting and rearranging terms:

				a_c = v^2 / (v / omega)
				a_c = v*omega

			Free body diagram time!

				   /|
			  a_r / |  a_z
				 /__|
			   X   a_c
				\_________________ [For the purpose of this comment, " X" is an airplane in a 20 degree bank. Use your imagination, mkay?)

			Resultant acceleration a_r is what the wings feel; a_r/a_z = load factor. Anyway, trig out the bank angle:

				bank angle = atan(a_c/a_z)
						   = atan(v*omega/g)

				wing loading = sqrt(a_c^2 + a_z^2) / g

		*/

		g := 32.174                                        // ft-s^-2
		omega = radians(myGPSPerfStats[index].gpsTurnRate) // need radians/sec
		a_c = v_x * omega
		myGPSPerfStats[index].gpsRoll = math.Atan2(a_c, g) * 180 / math.Pi // output is degrees
		myGPSPerfStats[index].gpsLoadFactor = math.Sqrt(a_c*a_c+g*g) / g
	} else {
		myGPSPerfStats[index].gpsPitch = 0
		myGPSPerfStats[index].gpsRoll = 0
		myGPSPerfStats[index].gpsLoadFactor = 1
	}

	if globalSettings.VerboseLogs {
		// Output format:,GPSAtttiude,nmeaTime,msg_type,GS,Course,Alt,VV,filtered_GS,filtered_course,turn rate,filtered_vv,pitch, roll,load_factor
		log.Printf(",GPSAttitude,%.2f,%s,%0.3f,%0.3f,%0.3f,%0.3f,%0.3f,%0.3f,%0.3f,%0.3f,%0.3f,%0.3f,%0.3f\n", myGPSPerfStats[index].nmeaTime, myGPSPerfStats[index].msgType, myGPSPerfStats[index].gsf, myGPSPerfStats[index].coursef, myGPSPerfStats[index].alt, myGPSPerfStats[index].vv, v_x/1.687810, headingAvg, myGPSPerfStats[index].gpsTurnRate, v_z, myGPSPerfStats[index].gpsPitch, myGPSPerfStats[index].gpsRoll, myGPSPerfStats[index].gpsLoadFactor)
	}
	return true
}

func calculateNACp(accuracy float32) uint8 {
	ret := uint8(0)

	if accuracy < 3 {
		ret = 11
	} else if accuracy < 10 {
		ret = 10
	} else if accuracy < 30 {
		ret = 9
	} else if accuracy < 92.6 {
		ret = 8
	} else if accuracy < 185.2 {
		ret = 7
	} else if accuracy < 555.6 {
		ret = 6
	}

	return ret
}

/*
processNMEALine parses NMEA-0183 formatted strings against several message types.

Standard messages supported: RMC GGA VTG GSA
U-blox proprietary messages: PUBX,00 PUBX,03 PUBX,04

return is false if errors occur during parse, or if GPS position is invalid
return is true if parse occurs correctly and position is valid.

*/

func processNMEALine(l string) bool {
	replayLog(l, MSGCLASS_GPS)

	// Local variables
	thisGpsPerf := gpsPerf                              // write to myGPSPerfStats at end of function IFF
	thisGpsPerf.coursef = -999.9                        // default value; indicates invalid heading to regression calculation
	thisGpsPerf.stratuxTime = stratuxClock.Milliseconds // Only needed for gross indexing
	updateGPSPerf := false                              // change to true when position or vector info is read

	// append to gps message stat
	lenGPSMsgStats := len(myGPSMsgStats)
	if lenGPSMsgStats > 999 {
		myGPSMsgStats = myGPSMsgStats[(lenGPSMsgStats - 999):]
	}
	myGPSMsgStats = append(myGPSMsgStats, gpsMsg)
	indexGPSMsgStats := len(myGPSMsgStats) - 1

	myGPSMsgStats[indexGPSMsgStats].stratuxTime = stratuxClock.Milliseconds
	l_valid, validNMEAcs := validateNMEAChecksum(l)
	if !validNMEAcs {
		log.Printf("GPS error. Invalid NMEA string: %s\n", l_valid) // remove log message once validation complete
		myGPSMsgStats[indexGPSMsgStats].msgValid = false
		return false
	}
	if globalStatus.GPS_detected_type == 0 {
		log.Printf("GPS detected: NMEA messages seen.\n")
		globalStatus.GPS_detected_type = GPS_TYPE_NMEA // If this is the first time we see a NMEA message, set our status flag
	}

	x := strings.Split(l_valid, ",")

	mySituation.LastNMEAMessage = stratuxClock.Time

	myGPSMsgStats[indexGPSMsgStats].msgValid = true
	myGPSMsgStats[indexGPSMsgStats].msgType = x[0]

	if x[0] == "PUBX" { // UBX proprietary message
		if globalStatus.GPS_detected_type != GPS_TYPE_UBX {
			globalStatus.GPS_detected_type = GPS_TYPE_UBX // Only UBX GPS receivers send UBX messages
			log.Printf("GPS detected: u-blox NMEA position message seen.\n")
		}

		myGPSMsgStats[indexGPSMsgStats].msgType = myGPSMsgStats[indexGPSMsgStats].msgType + x[1]
		if x[1] == "00" { // position message
			if len(x) < 20 {
				return false
			}

			thisGpsPerf.msgType = x[0] + x[1]

			//mySituation.mu_GPS.Lock()
			//defer mySituation.mu_GPS.Unlock()

			// Do the accuracy / quality fields first to prevent invalid position etc. from being sent downstream

			// field 8 = nav status
			// DR = dead reckoning, G2= 2D GPS, G3 = 3D GPS, D2= 2D diff, D3 = 3D diff, RK = GPS+DR, TT = time only

			okReturn := true

			if x[8] == "D2" || x[8] == "D3" {
				mySituation.quality = 2
			} else if x[8] == "G2" || x[8] == "G3" {
				mySituation.quality = 1
			} else if x[8] == "DR" || x[8] == "RK" {
				mySituation.quality = 6
			} else if x[8] == "NF" {
				mySituation.quality = 0
				okReturn = false //  better to have no data than wrong data
			} else {
				mySituation.quality = 0
				okReturn = false //  better to have no data than wrong data
			}

			// field 9 = horizontal accuracy, m
			hAcc, err := strconv.ParseFloat(x[9], 32)
			if err != nil {
				okReturn = false
			}
			mySituation.Accuracy = float32(hAcc * 2) // UBX reports 1-sigma variation; NACp is 95% confidence (2-sigma)

			// NACp estimate.
			mySituation.NACp = calculateNACp(mySituation.Accuracy)

			// field 10 = vertical accuracy, m
			vAcc, err := strconv.ParseFloat(x[10], 32)
			if err != nil {
				okReturn = false
			}
			mySituation.AccuracyVert = float32(vAcc * 2) // UBX reports 1-sigma variation; we want 95% confidence

			if !okReturn {
				return false
			}

			// field 2 = time
			if len(x[2]) < 8 {
				return false
			}
			hr, err1 := strconv.Atoi(x[2][0:2])
			min, err2 := strconv.Atoi(x[2][2:4])
			sec, err3 := strconv.ParseFloat(x[2][4:], 32)
			if err1 != nil || err2 != nil || err3 != nil {
				return false
			}

			mySituation.lastFixSinceMidnightUTC = float32((3600*hr)+(60*min)) + float32(sec)
			thisGpsPerf.nmeaTime = mySituation.lastFixSinceMidnightUTC

			//log.Printf("Latest GPS time is %02d:%02d:%06.3f UTC. Time since midnight UTC is %06.3f\n", hr, min, sec, mySituation.lastFixSinceMidnightUTC)

			// field 3-4 = lat

			if len(x[3]) < 4 {
				return false
			}

			hr, err1 = strconv.Atoi(x[3][0:2])
			minf, err2 := strconv.ParseFloat(x[3][2:], 32)
			if err1 != nil || err2 != nil {
				return false
			}

			mySituation.Lat = float32(hr) + float32(minf/60.0)
			if x[4] == "S" { // South = negative.
				mySituation.Lat = -mySituation.Lat
			}

			// field 5-6 = lon
			if len(x[5]) < 5 {
				return false
			}
			hr, err1 = strconv.Atoi(x[5][0:3])
			minf, err2 = strconv.ParseFloat(x[5][3:], 32)
			if err1 != nil || err2 != nil {
				return false
			}

			mySituation.Lng = float32(hr) + float32(minf/60.0)
			if x[6] == "W" { // West = negative.
				mySituation.Lng = -mySituation.Lng
			}

			// field 7 = height above ellipsoid, m

			hae, err1 := strconv.ParseFloat(x[7], 32)
			if err1 != nil {
				return false
			}
			alt := float32(hae*3.28084) - mySituation.GeoidSep        // convert to feet and offset by geoid separation
			mySituation.HeightAboveEllipsoid = float32(hae * 3.28084) // feet
			mySituation.Alt = alt
			thisGpsPerf.alt = alt

			mySituation.LastFixLocalTime = stratuxClock.Time

			// field 11 = groundspeed, km/h
			groundspeed, err := strconv.ParseFloat(x[11], 32)
			if err != nil {
				return false
			}
			groundspeed = groundspeed * 0.540003 // convert to knots
			mySituation.GroundSpeed = uint16(groundspeed)
			thisGpsPerf.gsf = float32(groundspeed)

			// field 12 = track, deg
			trueCourse := uint16(0)
			tc, err := strconv.ParseFloat(x[12], 32)
			if err != nil {
				return false
			}

			if groundspeed > 3 { // TO-DO: use average groundspeed over last n seconds to avoid random "jumps"
				trueCourse = uint16(tc)
				setTrueCourse(uint16(groundspeed), trueCourse)
				mySituation.TrueCourse = uint16(trueCourse)
				thisGpsPerf.coursef = float32(tc)
			} else {
				thisGpsPerf.coursef = -999.9 // regression will skip negative values
				// Negligible movement. Don't update course, but do use the slow speed.
				// TO-DO: use average course over last n seconds?
			}
			mySituation.LastGroundTrackTime = stratuxClock.Time

			// field 13 = vertical velocity, m/s
			vv, err := strconv.ParseFloat(x[13], 32)
			if err != nil {
				return false
			}
			mySituation.GPSVertVel = float32(vv * -3.28084) // convert to ft/sec and positive = up
			thisGpsPerf.vv = mySituation.GPSVertVel

			// field 14 = age of diff corrections

			// field 18 = number of satellites
			sat, err1 := strconv.Atoi(x[18])
			if err1 != nil {
				return false
			}
			mySituation.Satellites = uint16(sat)

			updateGPSPerf = true

		} else if x[1] == "03" { // satellite status message

			// field 2 = number of satellites tracked
			satSeen := 0 // satellites seen (signal present)
			satTracked, err := strconv.Atoi(x[2])
			if err != nil {
				return false
			}
			mySituation.SatellitesTracked = uint16(satTracked)

			// fields 3-8 are repeated block

			for i := 0; i < satTracked; i++ {
				j := 7 + 6*i
				if j < len(x) {
					if x[j] != "" {
						satSeen++
					}
				}
			}

			mySituation.SatellitesSeen = uint16(satSeen)
			// log.Printf("Satellites with signal: %v\n",mySituation.SatellitesSeen)

			/* Reference for future constellation tracking
						for i:= 0; i < satTracked; i++ {
							x[3+6*i] // sv number
							x[4+6*i] // status [ U | e | - ] for used / ephemeris / not used
			                                x[5+6*i] // azimuth, deg, 0-359
			                                x[6+6*i] // elevation, deg, 0-90
			                                x[7+6*i] // signal strength dB-Hz
			                                x[8+6*i] // lock time, sec, 0-64
			*/

		} else if x[1] == "04" { // clock message
			// field 5 is UTC week (epoch = 1980-JAN-06). If this is invalid, do not parse date / time
			utcWeek, err0 := strconv.Atoi(x[5])
			if err0 != nil {
				// log.Printf("Error reading GPS week\n")
				return false
			}
			if utcWeek < 1877 || utcWeek >= 32767 { // unless we're in a flying Delorean, UTC dates before 2016-JAN-01 are not valid. Check underflow condition as well.
				log.Printf("GPS week # %v out of scope; not setting time and date\n", utcWeek)
				return false
			} /* else {
				log.Printf("GPS week # %v valid; evaluate time and date\n", utcWeek) //debug option
			} */

			// field 2 is UTC time
			if len(x[2]) < 7 {
				return false
			}
			hr, err1 := strconv.Atoi(x[2][0:2])
			min, err2 := strconv.Atoi(x[2][2:4])
			sec, err3 := strconv.ParseFloat(x[2][4:], 32)
			if err1 != nil || err2 != nil || err3 != nil {
				return false
			}

			mySituation.lastFixSinceMidnightUTC = float32(3600*hr+60*min) + float32(sec)

			// field 3 is date

			if len(x[3]) == 6 {
				// Date of Fix, i.e 191115 =  19 November 2015 UTC  field 9
				gpsTimeStr := fmt.Sprintf("%s %02d:%02d:%06.3f", x[3], hr, min, sec)
				gpsTime, err := time.Parse("020106 15:04:05.000", gpsTimeStr)
				if err == nil {
					mySituation.LastGPSTimeTime = stratuxClock.Time
					// log.Printf("GPS time is: %s\n", gpsTime) //debug
					if time.Since(gpsTime) > 3*time.Second || time.Since(gpsTime) < -3*time.Second {
						setStr := gpsTime.Format("20060102 15:04:05.000") + " UTC"
						log.Printf("setting system time to: '%s'\n", setStr)
						if err := exec.Command("date", "-s", setStr).Run(); err != nil {
							log.Printf("Set Date failure: %s error\n", err)
						} else {
							log.Printf("Time set from GPS. Current time is %v\n", time.Now())
						}
					}
				}
			}

		}

		// otherwise parse the NMEA standard messages as a compatibility option for SIRF, generic NMEA, etc.
	} else if (x[0] == "GNVTG") || (x[0] == "GPVTG") { // Ground track information.
		if len(x) < 9 { // Reduce from 10 to 9 to allow parsing by devices pre-NMEA v2.3
			return false
		}
		//mySituation.mu_GPS.Lock()
		//defer mySituation.mu_GPS.Unlock()

		groundspeed, err := strconv.ParseFloat(x[5], 32) // Knots.
		if err != nil {
			return false
		}
		mySituation.GroundSpeed = uint16(groundspeed)

		trueCourse := uint16(0)
		tc, err := strconv.ParseFloat(x[1], 32)
		if err != nil {
			return false
		}

		if groundspeed > 3 { // TO-DO: use average groundspeed over last n seconds to avoid random "jumps"
			trueCourse = uint16(tc)
			setTrueCourse(uint16(groundspeed), trueCourse)
			mySituation.TrueCourse = uint16(trueCourse)
		} else {
			// Negligible movement. Don't update course, but do use the slow speed.
			// TO-DO: pass average course over last n seconds to setTrueCourse ?
		}
		mySituation.LastGroundTrackTime = stratuxClock.Time

	} else if (x[0] == "GNGGA") || (x[0] == "GPGGA") { // GPS fix.
		if len(x) < 15 {
			return false
		}
		//mySituation.mu_GPS.Lock()
		//defer mySituation.mu_GPS.Unlock()

		// Quality indicator.
		q, err1 := strconv.Atoi(x[6])
		if err1 != nil {
			return false
		}
		mySituation.quality = uint8(q) // 1 = 3D GPS; 2 = DGPS (SBAS /WAAS)

		// Timestamp.
		if len(x[1]) < 7 {
			return false
		}
		hr, err1 := strconv.Atoi(x[1][0:2])
		min, err2 := strconv.Atoi(x[1][2:4])
		sec, err3 := strconv.ParseFloat(x[1][4:], 32)
		if err1 != nil || err2 != nil || err3 != nil {
			return false
		}

		mySituation.lastFixSinceMidnightUTC = float32(3600*hr+60*min) + float32(sec)
		if globalStatus.GPS_detected_type != GPS_TYPE_UBX {
			thisGpsPerf.nmeaTime = mySituation.lastFixSinceMidnightUTC
		}

		// Latitude.
		if len(x[2]) < 4 {
			return false
		}

		hr, err1 = strconv.Atoi(x[2][0:2])
		minf, err2 := strconv.ParseFloat(x[2][2:], 32)
		if err1 != nil || err2 != nil {
			return false
		}

		mySituation.Lat = float32(hr) + float32(minf/60.0)
		if x[3] == "S" { // South = negative.
			mySituation.Lat = -mySituation.Lat
		}

		// Longitude.
		if len(x[4]) < 5 {
			return false
		}
		hr, err1 = strconv.Atoi(x[4][0:3])
		minf, err2 = strconv.ParseFloat(x[4][3:], 32)
		if err1 != nil || err2 != nil {
			return false
		}

		mySituation.Lng = float32(hr) + float32(minf/60.0)
		if x[5] == "W" { // West = negative.
			mySituation.Lng = -mySituation.Lng
		}

		/* Satellite count and horizontal accuracy deprecated. Using PUBX,00 with fallback to GSA.
		// Satellites.
		sat, err1 := strconv.Atoi(x[7])
		if err1 != nil {
			return false
		}
		mySituation.Satellites = uint16(sat)

		// Accuracy.
		hdop, err1 := strconv.ParseFloat(x[8], 32)
		if err1 != nil {
			return false
		}
		if mySituation.quality == 2 {
			mySituation.Accuracy = float32(hdop * 4.0) //Estimate for WAAS / DGPS solution
		} else {
			mySituation.Accuracy = float32(hdop * 8.0) //Estimate for 3D non-WAAS solution
		}

		// NACp estimate.
		mySituation.NACp = calculateNACp(mySituation.Accuracy)
		*/

		// Altitude.
		alt, err1 := strconv.ParseFloat(x[9], 32)
		if err1 != nil {
			return false
		}
		mySituation.Alt = float32(alt * 3.28084) // Convert to feet.

		if globalStatus.GPS_detected_type != GPS_TYPE_UBX {
			thisGpsPerf.alt = float32(mySituation.Alt)
		}

		// Geoid separation (Sep = HAE - MSL)
		// (needed for proper MSL offset on PUBX,00 altitudes)

		geoidSep, err1 := strconv.ParseFloat(x[11], 32)
		if err1 != nil {
			return false
		}
		mySituation.GeoidSep = float32(geoidSep * 3.28084) // Convert to feet.
		mySituation.HeightAboveEllipsoid = mySituation.GeoidSep + mySituation.Alt

		// Timestamp.
		mySituation.LastFixLocalTime = stratuxClock.Time
		if globalStatus.GPS_detected_type != GPS_TYPE_UBX {
			updateGPSPerf = true
			thisGpsPerf.msgType = x[0]
		}

	} else if (x[0] == "GNRMC") || (x[0] == "GPRMC") {
		//$GPRMC,123519,A,4807.038,N,01131.000,E,022.4,084.4,230394,003.1,W*6A
		/*						check RY835 man for NMEA version, if >2.2, add mode field
				Where:
		     RMC          Recommended Minimum sentence C
		     123519       Fix taken at 12:35:19 UTC
		     A            Status A=active or V=Void.
		     4807.038,N   Latitude 48 deg 07.038' N
		     01131.000,E  Longitude 11 deg 31.000' E
		     022.4        Speed over the ground in knots
		     084.4        Track angle in degrees True
		     230394       Date - 23rd of March 1994
		     003.1,W      Magnetic Variation
		     D				mode field (nmea 2.3 and higher)
		     *6A          The checksum data, always begins with *
		*/
		if len(x) < 11 {
			return false
		}
		//mySituation.mu_GPS.Lock()
		//defer mySituation.mu_GPS.Unlock()

		if x[2] != "A" { // invalid fix
			mySituation.quality = 0
			return false
		} else if mySituation.quality == 0 {
			mySituation.quality = 1 // fallback option; indicate if the position fix is valid even if GGA or PUBX,00 aren't received
		}

		// Timestamp.
		if len(x[1]) < 7 {
			return false
		}
		hr, err1 := strconv.Atoi(x[1][0:2])
		min, err2 := strconv.Atoi(x[1][2:4])
		sec, err3 := strconv.ParseFloat(x[1][4:], 32)
		if err1 != nil || err2 != nil || err3 != nil {
			return false
		}

		mySituation.lastFixSinceMidnightUTC = float32(3600*hr+60*min) + float32(sec)
		if globalStatus.GPS_detected_type != GPS_TYPE_UBX {
			thisGpsPerf.nmeaTime = mySituation.lastFixSinceMidnightUTC
		}

		if len(x[9]) == 6 {
			// Date of Fix, i.e 191115 =  19 November 2015 UTC  field 9
			gpsTimeStr := fmt.Sprintf("%s %02d:%02d:%06.3f", x[9], hr, min, sec)
			gpsTime, err := time.Parse("020106 15:04:05.000", gpsTimeStr)
			if err == nil {
				mySituation.LastGPSTimeTime = stratuxClock.Time
				if time.Since(gpsTime) > 3*time.Second || time.Since(gpsTime) < -3*time.Second {
					setStr := gpsTime.Format("20060102 15:04:05.000") + " UTC"
					log.Printf("setting system time to: '%s'\n", setStr)
					if err := exec.Command("date", "-s", setStr).Run(); err != nil {
						log.Printf("Set Date failure: %s error\n", err)
					} else {
						log.Printf("Time set from GPS. Current time is %v\n", time.Now())
					}
				}
			}
		}

		// Latitude.
		if len(x[3]) < 4 {
			return false
		}
		hr, err1 = strconv.Atoi(x[3][0:2])
		minf, err2 := strconv.ParseFloat(x[3][2:], 32)
		if err1 != nil || err2 != nil {
			return false
		}
		mySituation.Lat = float32(hr) + float32(minf/60.0)
		if x[4] == "S" { // South = negative.
			mySituation.Lat = -mySituation.Lat
		}
		// Longitude.
		if len(x[5]) < 5 {
			return false
		}
		hr, err1 = strconv.Atoi(x[5][0:3])
		minf, err2 = strconv.ParseFloat(x[5][3:], 32)
		if err1 != nil || err2 != nil {
			return false
		}
		mySituation.Lng = float32(hr) + float32(minf/60.0)
		if x[6] == "W" { // West = negative.
			mySituation.Lng = -mySituation.Lng
		}

		mySituation.LastFixLocalTime = stratuxClock.Time

		// ground speed in kts (field 7)
		groundspeed, err := strconv.ParseFloat(x[7], 32)
		if err != nil {
			return false
		}
		mySituation.GroundSpeed = uint16(groundspeed)
		if globalStatus.GPS_detected_type != GPS_TYPE_UBX {
			thisGpsPerf.gsf = float32(groundspeed)
		}

		// ground track "True" (field 8)
		trueCourse := uint16(0)
		tc, err := strconv.ParseFloat(x[8], 32)
		if err != nil {
			return false
		}

		if groundspeed > 3 { // TO-DO: use average groundspeed over last n seconds to avoid random "jumps"
			trueCourse = uint16(tc)
			setTrueCourse(uint16(groundspeed), trueCourse)
			mySituation.TrueCourse = uint16(trueCourse)
			if globalStatus.GPS_detected_type != GPS_TYPE_UBX {
				thisGpsPerf.coursef = float32(tc)
			}
		} else {
			if globalStatus.GPS_detected_type != GPS_TYPE_UBX {
				thisGpsPerf.coursef = -999.9
			}

			// Negligible movement. Don't update course, but do use the slow speed.
			// TO-DO: use average course over last n seconds?
		}

		if globalStatus.GPS_detected_type != GPS_TYPE_UBX {
			updateGPSPerf = true
			thisGpsPerf.msgType = x[0]
		}
		mySituation.LastGroundTrackTime = stratuxClock.Time

	} else if (x[0] == "GNGSA") || (x[0] == "GPGSA") {
		if len(x) < 18 {
			return false
		}

		// field 1: operation mode
		// M: manual forced to 2D or 3D mode
		// A: automatic switching between 2D and 3D modes
		if (x[1] != "A") && (x[1] != "M") { // invalid fix
			mySituation.quality = 0
			return false
		}

		// field 2: solution type
		// 1 = no solution; 2 = 2D fix, 3 = 3D fix. WAAS status is parsed from GGA message, so no need to get here

		// fields 3-14: satellites in solution
		sat := 0
		for _, svtxt := range x[3:15] {
			_, err := strconv.Atoi(svtxt)
			if err == nil {
				sat++
			}
		}
		mySituation.Satellites = uint16(sat)

		// Satellites tracked / seen should be parsed from GSV message (TO-DO) ... since we don't have it, just use satellites from solution
		if mySituation.SatellitesTracked == 0 {
			mySituation.SatellitesTracked = uint16(sat)
		}

		if mySituation.SatellitesSeen == 0 {
			mySituation.SatellitesSeen = uint16(sat)
		}

		// field 16: HDOP
		// Accuracy estimate
		hdop, err1 := strconv.ParseFloat(x[16], 32)
		if err1 != nil {
			return false
		}
		if mySituation.quality == 2 {
			mySituation.Accuracy = float32(hdop * 4.0) // Rough 95% confidence estimate for WAAS / DGPS solution
		} else {
			mySituation.Accuracy = float32(hdop * 8.0) // Rough 95% confidence estimate for 3D non-WAAS solution
		}

		// NACp estimate.
		mySituation.NACp = calculateNACp(mySituation.Accuracy)

		// field 17: VDOP
		// accuracy estimate
		vdop, err1 := strconv.ParseFloat(x[17], 32)
		if err1 != nil {
			return false
		}
		mySituation.AccuracyVert = float32(vdop * 5) // rough estimate for 95% confidence
	}

	if updateGPSPerf {
		mySituation.mu_GPSPerf.Lock()
		myGPSPerfStats = append(myGPSPerfStats, thisGpsPerf)
		lenGPSPerfStats := len(myGPSPerfStats)
		//log.Printf("GPSPerf array has %n elements. Contents are: %v\n",lenGPSPerfStats,myGPSPerfStats)
		if lenGPSPerfStats > 299 { //30 seconds @ 10 Hz for UBX, 30 seconds @ 5 Hz for MTK or SIRF with 2x messages per 200 ms)
			myGPSPerfStats = myGPSPerfStats[(lenGPSPerfStats - 299):] // remove the first n entries if more than 300 in the slice
		}
		mySituation.mu_GPSPerf.Unlock()
	}

	return true
}

func sendGPRMCString() {
	msg := makeGPRMCString()
	log.Printf("FLARM GPRMC String: %s\n", msg) // TO-DO: Send this to /dev/ttyAMA0
}

func makeGPRMCString() string {
	/*
				 RMC          Recommended Minimum sentence C
			     123519       Fix taken at 12:35:19 UTC
			     A            Status A=active or V=Void.
			     4807.038,N   Latitude 48 deg 07.038' N
			     01131.000,E  Longitude 11 deg 31.000' E
			     022.4        Speed over the ground in knots
			     084.4        Track angle in degrees True
			     230394       Date - 23rd of March 1994
			     003.1,W      Magnetic Variation
			     D				mode field (nmea 2.3 and higher)
			     *6A          The checksum data, always begins with *

		lastFixSinceMidnightUTC uint32
		Lat                     float32
		Lng                     float32
		quality                 uint8
		GeoidSep                float32 // geoid separation, ft, MSL minus HAE (used in altitude calculation)
		Satellites              uint16  // satellites used in solution
		SatellitesTracked       uint16  // satellites tracked (almanac data received)
		SatellitesSeen          uint16  // satellites seen (signal received)
		Accuracy                float32 // 95% confidence for horizontal position, meters.
		NACp                    uint8   // NACp categories are defined in AC 20-165A
		Alt                     float32 // Feet MSL
		AccuracyVert            float32 // 95% confidence for vertical position, meters
		GPSVertVel              float32 // GPS vertical velocity, feet per second
		LastFixLocalTime        time.Time
		TrueCourse              uint16
		GroundSpeed             uint16
		LastGroundTrackTime     time.Time


	*/

	lastFix := float64(mySituation.lastFixSinceMidnightUTC)
	hr := math.Floor(lastFix / 3600)
	lastFix -= 3600 * hr
	mins := math.Floor(lastFix / 60)
	sec := lastFix - mins*60

	status := "V"
	if isGPSValid() && mySituation.quality > 0 {
		status = "A"
	}

	lat := float64(mySituation.Lat)
	deg := math.Floor(lat)
	min := (lat - deg) * 60
	lat = deg*100 + min

	ns := "N"
	if lat < 0 {
		lat = -lat
		ns = "S"
	}

	lng := float64(mySituation.Lng)
	deg = math.Floor(lng)
	min = (lng - deg) * 60
	lng = deg*100 + min

	ew := "E"
	if lng < 0 {
		lng = -lng
		ew = "W"
	}

	gs := float32(mySituation.GroundSpeed)
	trueCourse := float32(mySituation.TrueCourse)
	yy, mm, dd := time.Now().UTC().Date()
	yy = yy % 100
	var magVar, mvEW string
	mode := "N"
	if mySituation.quality == 1 {
		mode = "A"
	} else if mySituation.quality == 2 {
		mode = "D"
	}

	msg := fmt.Sprintf("GPRMC,%02.f%02.f%05.2f,%s,%010.5f,%s,%011.5f,%s,%.1f,%.1f,%02d%02d%02d,%s,%s,%s", hr, mins, sec, status, lat, ns, lng, ew, gs, trueCourse, dd, mm, yy, magVar, mvEW, mode)

	var checksum byte
	for i := range msg {
		checksum = checksum ^ byte(msg[i])
	}
	msg = fmt.Sprintf("$%s*%X", msg, checksum)
	return msg
}

func gpsSerialReader() {
	defer serialPort.Close()
	readyToInitGPS = false // TO-DO: replace with channel control to terminate goroutine when complete

	i := 0 //debug monitor
	scanner := bufio.NewScanner(serialPort)
	for scanner.Scan() && globalStatus.GPS_connected && globalSettings.GPS_Enabled {
		i++
		if globalSettings.DEBUG && i%100 == 0 {
			log.Printf("gpsSerialReader() scanner loop iteration i=%d\n", i) // debug monitor
		}

		s := scanner.Text()
<<<<<<< HEAD
		//fmt.Printf("Output: %s\n", s)
		if !(processNMEALine(s)) {
			//	fmt.Printf("processNMEALine() exited early -- %s\n",s) //debug code.
=======

		if !processNMEALine(s) {
			if globalSettings.DEBUG {
				fmt.Printf("processNMEALine() exited early -- %s\n", s)
			}
>>>>>>> 4e452956
		}
	}
	if err := scanner.Err(); err != nil {
		log.Printf("reading standard input: %s\n", err.Error())
	}

	log.Printf("Exiting gpsSerialReader() after i=%d loops\n", i) // debug monitor
	globalStatus.GPS_connected = false
	readyToInitGPS = true // TO-DO: replace with channel control to terminate goroutine when complete
	return
}

var i2cbus embd.I2CBus
var myBMP180 *bmp180.BMP180
var myMPU6050 *mpu6050.MPU6050

func readBMP180() (float64, float64, error) { // ºCelsius, Meters
	temp, err := myBMP180.Temperature()
	if err != nil {
		return temp, 0.0, err
	}
	altitude, err := myBMP180.Altitude()
	altitude = float64(1/0.3048) * altitude // Convert meters to feet.
	if err != nil {
		return temp, altitude, err
	}
	return temp, altitude, nil
}

func readMPU6050() (float64, float64, error) { //TODO: error checking.
	pitch, roll := myMPU6050.PitchAndRoll()
	return pitch, roll, nil
}

func initBMP180() error {
	myBMP180 = bmp180.New(i2cbus) //TODO: error checking.
	return nil
}

func initMPU6050() error {
	myMPU6050 = mpu6050.New() //TODO: error checking.
	return nil
}

func initI2C() error {
	i2cbus = embd.NewI2CBus(1) //TODO: error checking.
	return nil
}

// Unused at the moment. 5 second update, since read functions in bmp180 are slow.
func tempAndPressureReader() {
	timer := time.NewTicker(5 * time.Second)
	for globalStatus.RY835AI_connected && globalSettings.AHRS_Enabled {
		<-timer.C
		// Read temperature and pressure altitude.
		temp, alt, err_bmp180 := readBMP180()
		// Process.
		if err_bmp180 != nil {
			log.Printf("readBMP180(): %s\n", err_bmp180.Error())
			globalStatus.RY835AI_connected = false
		} else {
			mySituation.Temp = temp
			mySituation.Pressure_alt = alt
			mySituation.lastTempPressTime = stratuxClock.Time
		}
	}
	globalStatus.RY835AI_connected = false
}

func makeFFAHRSSimReport() {
	s := fmt.Sprintf("XATTStratux,%f,%f,%f", mySituation.Gyro_heading, mySituation.Pitch, mySituation.Roll)

	sendMsg([]byte(s), NETWORK_AHRS_FFSIM, false)
}

func makeAHRSGDL90Report() {
	msg := make([]byte, 16)
	msg[0] = 0x4c
	msg[1] = 0x45
	msg[2] = 0x01
	msg[3] = 0x00

	pitch := int16(float64(mySituation.Pitch) * float64(10.0))
	roll := int16(float64(mySituation.Roll) * float64(10.0))
	hdg := uint16(float64(mySituation.Gyro_heading) * float64(10.0))
	slip_skid := int16(float64(0) * float64(10.0))
	yaw_rate := int16(float64(0) * float64(10.0))
	g := int16(float64(1.0) * float64(10.0))

	// Roll.
	msg[4] = byte((roll >> 8) & 0xFF)
	msg[5] = byte(roll & 0xFF)

	// Pitch.
	msg[6] = byte((pitch >> 8) & 0xFF)
	msg[7] = byte(pitch & 0xFF)

	// Heading.
	msg[8] = byte((hdg >> 8) & 0xFF)
	msg[9] = byte(hdg & 0xFF)

	// Slip/skid.
	msg[10] = byte((slip_skid >> 8) & 0xFF)
	msg[11] = byte(slip_skid & 0xFF)

	// Yaw rate.
	msg[12] = byte((yaw_rate >> 8) & 0xFF)
	msg[13] = byte(yaw_rate & 0xFF)

	// "G".
	msg[14] = byte((g >> 8) & 0xFF)
	msg[15] = byte(g & 0xFF)

	sendMsg(prepareMessage(msg), NETWORK_AHRS_GDL90, false)
}

func gpsAttitudeSender() {
	timer := time.NewTicker(100 * time.Millisecond) // ~10Hz update.
	for {
		<-timer.C
		myGPSPerfStats = make([]gpsPerfStats, 0) // reinitialize statistics on disconnect / reconnect
		for globalSettings.GPS_Enabled && globalStatus.GPS_connected && globalSettings.GPSAttitude_Enabled && !(globalSettings.AHRS_Enabled) {
			<-timer.C

			if mySituation.quality == 0 || !calcGPSAttitude() {
				if globalSettings.VerboseLogs {
					log.Printf("Could'nt calculate GPS-based attitude statistics\n")
				}
			} else {
				mySituation.mu_GPSPerf.Lock()
				index := len(myGPSPerfStats) - 1
				if index > 1 {
					mySituation.Pitch = myGPSPerfStats[index].gpsPitch
					mySituation.Roll = myGPSPerfStats[index].gpsRoll
					mySituation.Gyro_heading = float64(mySituation.TrueCourse)
					mySituation.LastAttitudeTime = stratuxClock.Time
					if globalSettings.ForeFlightSimMode == true {
						makeFFAHRSSimReport()
					} else {
						makeAHRSGDL90Report()
					}
				}
				mySituation.mu_GPSPerf.Unlock()
			}
		}
	}
}
func attitudeReaderSender() {
	timer := time.NewTicker(100 * time.Millisecond) // ~10Hz update.
	for globalStatus.RY835AI_connected && globalSettings.AHRS_Enabled {
		<-timer.C
		// Read pitch and roll.
		pitch, roll, err_mpu6050 := readMPU6050()

		if err_mpu6050 != nil {
			log.Printf("readMPU6050(): %s\n", err_mpu6050.Error())
			globalStatus.RY835AI_connected = false
			break
		}

		mySituation.mu_Attitude.Lock()

		mySituation.Pitch = pitch
		mySituation.Roll = roll
		mySituation.Gyro_heading = myMPU6050.Heading() //FIXME. Experimental.
		mySituation.LastAttitudeTime = stratuxClock.Time

		// Send, if valid.
		//		if isGPSGroundTrackValid(), etc.

		if globalSettings.ForeFlightSimMode == true {
			makeFFAHRSSimReport()
		} else {
			makeAHRSGDL90Report()
		}

		mySituation.mu_Attitude.Unlock()
	}
	globalStatus.RY835AI_connected = false
}

func isOwnshipPressureAltValid() bool {
	return stratuxClock.Since(mySituation.OwnshipLastSeen) < 10*time.Second
}

func isGPSConnected() bool {
	return stratuxClock.Since(mySituation.LastNMEAMessage) < 5*time.Second
}

func isGPSValid() bool {
	return (stratuxClock.Since(mySituation.LastFixLocalTime) < 15*time.Second) && isGPSConnected()
}

func isGPSGroundTrackValid() bool {
	return stratuxClock.Since(mySituation.LastGroundTrackTime) < 15*time.Second
}

func isGPSClockValid() bool {
	return stratuxClock.Since(mySituation.LastGPSTimeTime) < 15*time.Second
}

func isAHRSValid() bool {
	return stratuxClock.Since(mySituation.LastAttitudeTime) < 1*time.Second // If attitude information gets to be over 1 second old, declare invalid.
}

func isTempPressValid() bool {
	return stratuxClock.Since(mySituation.lastTempPressTime) < 15*time.Second
}

func initAHRS() error {
	if err := initI2C(); err != nil { // I2C bus.
		return err
	}
	if err := initBMP180(); err != nil { // I2C temperature and pressure altitude.
		i2cbus.Close()
		return err
	}
	if err := initMPU6050(); err != nil { // I2C accel/gyro.
		i2cbus.Close()
		myBMP180.Close()
		return err
	}
	globalStatus.RY835AI_connected = true
	go attitudeReaderSender()
	go tempAndPressureReader()

	return nil
}

func pollRY835AI() {
	readyToInitGPS = true //TO-DO: Implement more robust method (channel control) to kill zombie serial readers
	timer := time.NewTicker(4 * time.Second)
	go gpsAttitudeSender()
	for {
		<-timer.C
		// GPS enabled, was not connected previously?
		if globalSettings.GPS_Enabled && !globalStatus.GPS_connected && readyToInitGPS { //TO-DO: Implement more robust method (channel control) to kill zombie serial readers
			globalStatus.GPS_connected = initGPSSerial()
			if globalStatus.GPS_connected {
				go gpsSerialReader()
			}
		}
		// RY835AI I2C enabled, was not connected previously?
		if globalSettings.AHRS_Enabled && !globalStatus.RY835AI_connected {
			err := initAHRS()
			if err != nil {
				log.Printf("initAHRS(): %s\ndisabling AHRS sensors.\n", err.Error())
				globalStatus.RY835AI_connected = false
			}
		}

		// temporary home for gps message statistics
		lenGPSMsgStats := len(myGPSMsgStats)
		countMsg := 0
		countMsgPosn := 0
		countMsgInvalid := 0

		if lenGPSMsgStats > 1 {
			for _, stat := range myGPSMsgStats {
				if stratuxClock.Milliseconds-stat.stratuxTime < 60000 {
					if !(stat.msgValid) {
						countMsgInvalid++
					} else {
						countMsg++
						if stat.msgType == "PUBX00" || stat.msgType == "GPGGA" || stat.msgType == "GNGGA" {
							countMsgPosn++
						}
					}
				}
			}

			//timeInit := myGPSMsgStats[0].stratuxTime
			//timeFinal := myGPSMsgStats[lenGPSMsgStats-1].stratuxTime
			//deltaTime := timeFinal - timeInit
			//log.Printf("%d messages in slice. Time range of GPS mgs stat slice is %d to %d; difference is %d\n", lenGPSMsgStats, timeInit, timeFinal, deltaTime)
			log.Printf("NMEA messages last minute. Valid: %d. Position: %d. Invalid: %d.\n", countMsg, countMsgPosn, countMsgInvalid)
			//log.Printf("Position data slice: %v\n", myGPSPerfStats)
			globalStatus.GPS_invalid_msgs_last_minute = uint(countMsgInvalid)
			globalStatus.GPS_msgs_last_minute = uint(countMsg)
			globalStatus.GPS_pos_msgs_last_minute = uint(countMsgPosn)
		}
	}
}

func initRY835AI() {
	mySituation.mu_GPS = &sync.Mutex{}
	mySituation.mu_Attitude = &sync.Mutex{}
	mySituation.mu_GPSPerf = &sync.Mutex{}

	go pollRY835AI()

}<|MERGE_RESOLUTION|>--- conflicted
+++ resolved
@@ -115,25 +115,11 @@
 var readyToInitGPS bool // TO-DO: replace with channel control to terminate goroutine when complete
 
 /*
-<<<<<<< HEAD
+
 chksumUBX returns the two-byte Fletcher algorithm checksum of byte array msg.
 This is used in configuration messages for the u-blox GPS. See p. 97 of the
 u-blox M8 Receiver Description.
-=======
-u-blox5_Referenzmanual.pdf
-Platform settings
-Airborne <2g Recommended for typical airborne environment. No 2D position fixes supported.
-p.91 - CFG-MSG
-Navigation/Measurement Rate Settings
-Header 0xB5 0x62
-ID 0x06 0x08
-0x0064 (100 ms)
-0x0001
-0x0001 (GPS time)
-{0xB5, 0x62, 0x06, 0x08, 0x00, 0x64, 0x00, 0x01, 0x00, 0x01}
-p.109 CFG-NAV5 (0x06 0x24)
-Poll Navigation Engine Settings
->>>>>>> 4e452956
+
 */
 
 func chksumUBX(msg []byte) []byte {
@@ -1622,22 +1608,16 @@
 	scanner := bufio.NewScanner(serialPort)
 	for scanner.Scan() && globalStatus.GPS_connected && globalSettings.GPS_Enabled {
 		i++
-		if globalSettings.DEBUG && i%100 == 0 {
+		if globalSettings.VerboseLogs && i%100 == 0 {
 			log.Printf("gpsSerialReader() scanner loop iteration i=%d\n", i) // debug monitor
 		}
 
 		s := scanner.Text()
-<<<<<<< HEAD
-		//fmt.Printf("Output: %s\n", s)
-		if !(processNMEALine(s)) {
-			//	fmt.Printf("processNMEALine() exited early -- %s\n",s) //debug code.
-=======
 
 		if !processNMEALine(s) {
-			if globalSettings.DEBUG {
+			if globalSettings.VerboseLogs {
 				fmt.Printf("processNMEALine() exited early -- %s\n", s)
 			}
->>>>>>> 4e452956
 		}
 	}
 	if err := scanner.Err(); err != nil {
