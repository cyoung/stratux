/*
	Copyright (c) 2015-2016 Christopher Young
	Distributable under the terms of The "BSD New" License
	that can be found in the LICENSE file, herein included
	as part of this header.

	traffic.go: Target management, UAT downlink message processing, 1090ES source input, GDL90 traffic reports.
*/

package main

import (
	"bufio"
	"encoding/hex"
	"encoding/json"
	"fmt"
	"log"
	"math"
	"net"
	"strconv"
	"strings"
	"sync"
	"time"
)

//-0b2b48fe3aef1f88621a0856110a31c01105c4e6c4e6c40a9a820300000000000000;rs=7;

/*

HDR:
 MDB Type:          1
 Address:           2B48FE (TIS-B track file address)
SV:
 NIC:               6
 Latitude:          +41.4380
 Longitude:         -84.1056
 Altitude:          2300 ft (barometric)
 N/S velocity:      -65 kt
 E/W velocity:      -98 kt
 Track:             236
 Speed:             117 kt
 Vertical rate:     0 ft/min (from barometric altitude)
 UTC coupling:      no
 TIS-B site ID:     1
MS:
 Emitter category:  No information
 Callsign:          unavailable
 Emergency status:  No emergency
 UAT version:       2
 SIL:               2
 Transmit MSO:      38
 NACp:              8
 NACv:              1
 NICbaro:           0
 Capabilities:
 Active modes:
 Target track type: true heading
AUXSV:
 Sec. altitude:     unavailable

*/

const (
	TRAFFIC_SOURCE_1090ES = 1
	TRAFFIC_SOURCE_UAT    = 2
	TARGET_TYPE_MODE_S    = 0
	TARGET_TYPE_ADSB      = 1
	TARGET_TYPE_ADSR      = 2
	// Assign next type to UAT messages with address qualifier == 2
	// (code corresponds to any UAT GBT targets with Mode S addresses.
	// These will be displayed with the airplane icon on the traffic UI page.
	// If we see a proper emitter category and NIC > 7, they'll be reassigned to TYPE_ADSR.
	TARGET_TYPE_TISB_S = 3
	TARGET_TYPE_TISB   = 4
)

type TrafficInfo struct {
	Icao_addr           uint32
	Reg                 string    // Registration. Calculated from Icao_addr for civil aircraft of US registry.
	Tail                string    // Callsign. Transmitted by aircraft.
	Emitter_category    uint8     // Formatted using GDL90 standard, e.g. in a Mode ES report, A7 becomes 0x07, B0 becomes 0x08, etc.
	OnGround            bool      // Air-ground status. On-ground is "true".
	Addr_type           uint8     // UAT address qualifier. Used by GDL90 format, so translations for ES TIS-B/ADS-R are needed.
	TargetType          uint8     // types decribed in const above
	SignalLevel         float64   // Signal level, dB RSSI.
	Squawk              int       // Squawk code
	Position_valid      bool      //TODO: set when position report received. Unset after n seconds?
	Lat                 float32   // decimal degrees, north positive
	Lng                 float32   // decimal degrees, east positive
	Alt                 int32     // Pressure altitude, feet
	GnssDiffFromBaroAlt int32     // GNSS altitude above WGS84 datum. Reported in TC 20-22 messages
	AltIsGNSS           bool      // Pressure alt = 0; GNSS alt = 1
	NIC                 int       // Navigation Integrity Category.
	NACp                int       // Navigation Accuracy Category for Position.
	Track               uint16    // degrees true
	Speed               uint16    // knots
	Speed_valid         bool      // set when speed report received.
	Vvel                int16     // feet per minute
	Timestamp           time.Time // timestamp of traffic message, UTC
	PriorityStatus      uint8     // Emergency or priority code as defined in GDL90 spec, DO-260B (Type 28 msg) and DO-282B

	// Parameters starting at 'Age' are calculated from last message receipt on each call of sendTrafficUpdates().
	// Mode S transmits position and track in separate messages, and altitude can also be
	// received from interrogations.
	Age                  float64   // Age of last valid position fix, seconds ago.
	AgeLastAlt           float64   // Age of last altitude message, seconds ago.
	Last_seen            time.Time // Time of last position update (stratuxClock). Used for timing out expired data.
	Last_alt             time.Time // Time of last altitude update (stratuxClock).
	Last_GnssDiff        time.Time // Time of last GnssDiffFromBaroAlt update (stratuxClock).
	Last_GnssDiffAlt     int32     // Altitude at last GnssDiffFromBaroAlt update.
	Last_speed           time.Time // Time of last velocity and track update (stratuxClock).
	Last_source          uint8     // Last frequency on which this target was received.
	ExtrapolatedPosition bool      //TODO: True if Stratux is "coasting" the target from last known position.
	BearingDist_valid    bool      // set when bearing and distance information is valid
	Bearing              float64   // Bearing in degrees true to traffic from ownship, if it can be calculated. Units: degrees.
	Distance             float64   // Distance to traffic from ownship, if it can be calculated. Units: meters.
	//FIXME: Rename variables for consistency, especially "Last_".
}

type dump1090Data struct {
	Icao_addr           uint32
	DF                  int     // Mode S downlink format.
	CA                  int     // Lowest 3 bits of first byte of Mode S message (DF11 and DF17 capability; DF18 control field, zero for all other DF types)
	TypeCode            int     // Mode S type code
	SubtypeCode         int     // Mode S subtype code
	SBS_MsgType         int     // type of SBS message (used in "old" 1090 parsing)
	SignalLevel         float64 // Decimal RSSI (0-1 nominal) as reported by dump1090-mutability. Convert to dB RSSI before setting in TrafficInfo.
	Tail                *string
	Squawk              *int // 12-bit squawk code in octal format
	Emitter_category    *int
	OnGround            *bool
	Lat                 *float32
	Lng                 *float32
	Position_valid      bool
	NACp                *int
	Alt                 *int
	AltIsGNSS           bool   //
	GnssDiffFromBaroAlt *int16 // GNSS height above baro altitude in feet; valid range is -3125 to 3125. +/- 3138 indicates larger difference.
	Vvel                *int16
	Speed_valid         bool
	Speed               *uint16
	Track               *uint16
	Timestamp           time.Time // time traffic last seen, UTC
}

type esmsg struct {
	TimeReceived time.Time
	Data         string
}

var traffic map[uint32]TrafficInfo
var trafficMutex *sync.Mutex
var seenTraffic map[uint32]bool // Historical list of all ICAO addresses seen.

var OwnshipTrafficInfo TrafficInfo

func cleanupOldEntries() {
	for icao_addr, ti := range traffic {
		if stratuxClock.Since(ti.Last_seen) > 60*time.Second { // keep it in the database for up to 60 seconds, so we don't lose tail number, etc...
			delete(traffic, icao_addr)
		}
	}
}

func sendTrafficUpdates() {
	trafficMutex.Lock()
	defer trafficMutex.Unlock()
	cleanupOldEntries()

	// Summarize number of UAT and 1090ES traffic targets for reports that follow.
	globalStatus.UAT_traffic_targets_tracking = 0
	globalStatus.ES_traffic_targets_tracking = 0
	for _, traf := range traffic {
		switch traf.Last_source {
		case TRAFFIC_SOURCE_1090ES:
			globalStatus.ES_traffic_targets_tracking++
		case TRAFFIC_SOURCE_UAT:
			globalStatus.UAT_traffic_targets_tracking++
		}
	}

	msgs := make([][]byte, 1)
	if globalSettings.DEBUG && (stratuxClock.Time.Second()%15) == 0 {
		log.Printf("List of all aircraft being tracked:\n")
		log.Printf("==================================================================\n")
	}
	code, _ := strconv.ParseInt(globalSettings.OwnshipModeS, 16, 32)
	for icao, ti := range traffic { // ForeFlight 7.5 chokes at ~1000-2000 messages depending on iDevice RAM. Practical limit likely around ~500 aircraft without filtering.
		if isGPSValid() {
			// func distRect(lat1, lon1, lat2, lon2 float64) (dist, bearing, distN, distE float64) {
			dist, bearing := distance(float64(mySituation.GPSLatitude), float64(mySituation.GPSLongitude), float64(ti.Lat), float64(ti.Lng))
			ti.Distance = dist
			ti.Bearing = bearing
			ti.BearingDist_valid = true
		} else {
			ti.Distance = 0
			ti.Bearing = 0
			ti.BearingDist_valid = false
		}
		ti.Age = stratuxClock.Since(ti.Last_seen).Seconds()
		ti.AgeLastAlt = stratuxClock.Since(ti.Last_alt).Seconds()

		// DEBUG: Print the list of all tracked targets (with data) to the log every 15 seconds if "DEBUG" option is enabled
		if globalSettings.DEBUG && (stratuxClock.Time.Second()%15) == 0 {
			s_out, err := json.Marshal(ti)
			if err != nil {
				log.Printf("Error generating output: %s\n", err.Error())
			} else {
				log.Printf("%X => %s\n", ti.Icao_addr, string(s_out))
			}
			// end of debug block
		}
		traffic[icao] = ti // write the updated ti back to the map
		//log.Printf("Traffic age of %X is %f seconds\n",icao,ti.Age)
		if ti.Age > 2 { // if nothing polls an inactive ti, it won't push to the webUI, and its Age won't update.
			trafficUpdate.SendJSON(ti)
		}
		if ti.Position_valid && ti.Age < 6 { // ... but don't pass stale data to the EFB.
			//TODO: Coast old traffic? Need to determine how FF, WingX, etc deal with stale targets.
			logTraffic(ti) // only add to the SQLite log if it's not stale

			if ti.Icao_addr == uint32(code) {
				if globalSettings.DEBUG {
					log.Printf("Ownship target detected for code %X\n", code)
				}
				OwnshipTrafficInfo = ti
			} else {
				cur_n := len(msgs) - 1
				if len(msgs[cur_n]) >= 35 {
					// Batch messages into packets with at most 35 traffic reports
					//  to keep each packet under 1KB.
					cur_n++
					msgs = append(msgs, make([]byte, 0))
				}
				msgs[cur_n] = append(msgs[cur_n], makeTrafficReportMsg(ti)...)
			}
		}
	}

	for i := 0; i < len(msgs); i++ {
		msg := msgs[i]
		if len(msg) > 0 {
			sendGDL90(msg, false)
		}
	}
}

// Send update to attached JSON client.
func registerTrafficUpdate(ti TrafficInfo) {
	//logTraffic(ti) // moved to sendTrafficUpdates() to reduce SQLite log size
	/*
		if !ti.Position_valid { // Don't send unless a valid position exists.
			return
		}
	*/ // Send all traffic to the websocket and let JS sort it out. This will provide user indication of why they see 1000 ES messages and no traffic.
	trafficUpdate.SendJSON(ti)
}

func isTrafficAlertable(ti TrafficInfo) bool {
	// Set alert bit if possible and traffic is within some threshold
	// TODO: Could be more intelligent, taking into account headings etc.
	if ti.BearingDist_valid &&
		ti.Distance < 3704 { // 3704 meters, 2 nm.
		return true
	}

	return false
}

func makeTrafficReportMsg(ti TrafficInfo) []byte {
	msg := make([]byte, 28)
	// See p.16.
	msg[0] = 0x14 // Message type "Traffic Report".

	// Address type
	msg[1] = ti.Addr_type

	// Set alert if needed
	if isTrafficAlertable(ti) {
		// Set the alert bit.  See pg. 18 of GDL90 ICD
		msg[1] |= 0x10
	}

	// ICAO Address.
	msg[2] = byte((ti.Icao_addr & 0x00FF0000) >> 16)
	msg[3] = byte((ti.Icao_addr & 0x0000FF00) >> 8)
	msg[4] = byte((ti.Icao_addr & 0x000000FF))

	lat := float32(ti.Lat)
	tmp := makeLatLng(lat)

	msg[5] = tmp[0] // Latitude.
	msg[6] = tmp[1] // Latitude.
	msg[7] = tmp[2] // Latitude.

	lng := float32(ti.Lng)
	tmp = makeLatLng(lng)

	msg[8] = tmp[0]  // Longitude.
	msg[9] = tmp[1]  // Longitude.
	msg[10] = tmp[2] // Longitude.

	// Altitude: OK
	// GDL 90 Data Interface Specification examples:
	// where 1,000 foot offset and 25 foot resolution (1,000 / 25 = 40)
	//    -1,000 feet               0x000
	//    0 feet                    0x028
	//    +1000 feet                0x050
	//    +101,350 feet             0xFFE
	//    Invalid or unavailable    0xFFF
	//
	// Algo example at: https://play.golang.org/p/VXCckSdsvT
	//
	var alt int16
	if ti.Alt < -1000 || ti.Alt > 101350 {
		alt = 0x0FFF
	} else {
		// output guaranteed to be between 0x0000 and 0x0FFE
		alt = int16((ti.Alt / 25) + 40)
	}
	msg[11] = byte((alt & 0xFF0) >> 4) // Altitude.
	msg[12] = byte((alt & 0x00F) << 4)

	// "m" field. Lower four bits define indicator bits:
	// - - 0 0   "tt" (msg[17]) is not valid
	// - - 0 1   "tt" is true track
	// - - 1 0   "tt" is magnetic heading
	// - - 1 1   "tt" is true heading
	// - 0 - -   Report is updated (current data)
	// - 1 - -   Report is extrapolated
	// 0 - - -   On ground
	// 1 - - -   Airborne

	// Define tt type / validity
	if ti.Speed_valid {
		msg[12] = msg[12] | 0x01 // assume true track
	}

	if ti.ExtrapolatedPosition {
		msg[12] = msg[12] | 0x04
	}

	if !ti.OnGround {
		msg[12] = msg[12] | 0x08 // Airborne.
	}

	// Position containment / navigational accuracy
	msg[13] = ((byte(ti.NIC) << 4) & 0xF0) | (byte(ti.NACp) & 0x0F)

	// Horizontal velocity (speed).

	msg[14] = byte((ti.Speed & 0x0FF0) >> 4)
	msg[15] = byte((ti.Speed & 0x000F) << 4)

	// Vertical velocity.
	vvel := ti.Vvel / 64 // 64fpm resolution.
	msg[15] = msg[15] | byte((vvel&0x0F00)>>8)
	msg[16] = byte(vvel & 0x00FF)

	// Track.
	trk := uint8(float32(ti.Track) / TRACK_RESOLUTION) // Resolution is ~1.4 degrees.
	msg[17] = byte(trk)

	msg[18] = ti.Emitter_category

	// msg[19] to msg[26] are "call sign" (tail).
	for i := 0; i < len(ti.Tail) && i < 8; i++ {
		c := byte(ti.Tail[i])
		if c != 20 && !((c >= 48) && (c <= 57)) && !((c >= 65) && (c <= 90)) && c != 'e' && c != 'u' && c != 'a' && c != 'r' && c != 't' { // See p.24, FAA ref.
			c = byte(20)
		}
		msg[19+i] = c
	}

	//msg[27] is priority / emergency status per GDL90 spec (DO260B and DO282B are same codes)
	msg[27] = ti.PriorityStatus << 4

	return prepareMessage(msg)
}

// parseDownlinkReport decodes a UAT downlink message to extract identity, state vector, and mode status data.
// Decoded data is used to update a TrafficInfo object, keyed to the 24-bit ICAO code contained in the
// downlink message.
// Inputs are a checksum-verified hex string corresponding to the 18 or 34-byte UAT
// message, and an int representing UAT signal amplitude (0-1000).
func parseDownlinkReport(s string, signalLevel int) {

	var ti TrafficInfo
	s = s[1:]
	frame := make([]byte, len(s)/2)
	hex.Decode(frame, []byte(s))

	// Extract header
	msg_type := (uint8(frame[0]) >> 3) & 0x1f
	addr_type := uint8(frame[0]) & 0x07
	icao_addr := (uint32(frame[1]) << 16) | (uint32(frame[2]) << 8) | uint32(frame[3])

	trafficMutex.Lock()
	defer trafficMutex.Unlock()

	// Retrieve previous information on this ICAO code.
	if val, ok := traffic[icao_addr]; ok { // if we've already seen it, copy it in to do updates as it may contain some useful information like "tail" from 1090ES.
		ti = val
		//log.Printf("Existing target %X imported for UAT update\n", icao_addr)
	} else {
		//log.Printf("New target %X created for UAT update\n", icao_addr)
		ti.Last_seen = stratuxClock.Time // need to initialize to current stratuxClock so it doesn't get cut before we have a chance to populate a position message
		ti.Icao_addr = icao_addr
		ti.ExtrapolatedPosition = false

		thisReg, validReg := icao2reg(icao_addr)
		if validReg {
			ti.Reg = thisReg
			ti.Tail = thisReg
		}
	}

	ti.Addr_type = addr_type

	var uat_version byte // sent as part of MS element, byte 24

	// Extract parameters from Mode Status elements, if available.
	if msg_type == 1 || msg_type == 3 {

		// Determine UAT message version. This is needed for some capability decoding and is useful for debugging.
		uat_version = (frame[23] >> 2) & 0x07

		// Extract emitter category.
		v := (uint16(frame[17]) << 8) | (uint16(frame[18]))
		ti.Emitter_category = uint8((v / 1600) % 40)

		// Decode callsign or Flight Plan ID (i.e. squawk code)
		// If the CSID bit (byte 27, bit 7) is set to 1, all eight characters
		// encoded in bytes 18-23 represent callsign.
		// If the CSID bit is set to 0, the first four characters encoded in bytes 18-23
		// represent the Mode A squawk code.

		csid := (frame[26] >> 1) & 0x01

		if csid == 1 { // decode as callsign
			base40_alphabet := string("0123456789ABCDEFGHIJKLMNOPQRSTUVWXYZ  ..")
			tail := ""

			v := (uint16(frame[17]) << 8) | uint16(frame[18])
			tail += string(base40_alphabet[(v/40)%40])
			tail += string(base40_alphabet[v%40])
			v = (uint16(frame[19]) << 8) | uint16(frame[20])
			tail += string(base40_alphabet[(v/1600)%40])
			tail += string(base40_alphabet[(v/40)%40])
			tail += string(base40_alphabet[v%40])
			v = (uint16(frame[21]) << 8) | uint16(frame[22])
			tail += string(base40_alphabet[(v/1600)%40])
			tail += string(base40_alphabet[(v/40)%40])
			tail += string(base40_alphabet[v%40])
			tail = strings.Trim(tail, " ")
			ti.Tail = tail

		} else if uat_version >= 2 { // decode as Mode 3/A code, if UAT version is at least 2
			v := (uint16(frame[17]) << 8) | uint16(frame[18])
			squawk_a := (v / 40) % 40
			squawk_b := v % 40
			v = (uint16(frame[19]) << 8) | uint16(frame[20])
			squawk_c := (v / 1600) % 40
			squawk_d := (v / 40) % 40
			squawk := 1000*squawk_a + 100*squawk_b + 10*squawk_c + squawk_d
			ti.Squawk = int(squawk)
		}

		ti.NACp = int((frame[25] >> 4) & 0x0F)
		ti.PriorityStatus = (frame[23] >> 5) & 0x07

		// Following section is future-use for debugging and / or additional status info on UAT traffic. Message parsing needs testing.

		if globalSettings.DEBUG {
			//declaration for mode status flags -- parse for debug logging
			var status_sil byte
			//var status_transmit_mso byte
			var status_sda byte
			var status_nacv byte
			//var status_nicbaro byte
			//var status_sil_supp byte
			//var status_geom_vert_acc byte
			//var status_sa_flag byte
			var capability_uat_in bool
			var capability_1090_in bool
			//var capability_tcas bool
			//var capability_cdti bool
			//var opmode_tcas_active bool
			//var opmode_ident_active bool
			//var opmode_rec_atc_serv bool

			// these are present in v1 and v2 messages
			status_sil = frame[23] & 0x03
			//status_transmit_mso = frame[24] >> 2
			status_nacv = (frame[25] >> 1) & 0x07
			//status_nicbaro = frame[25] & 0x01

			// other status and capability bits are different between v1 and v2
			if uat_version == 2 {
				status_sda = frame[24] & 0x03
				capability_uat_in = (frame[26] >> 7) != 0
				capability_1090_in = ((frame[26] >> 6) & 0x01) != 0
				//capability_tcas = ((frame[26] >> 5) & 0x01) != 0
				//opmode_tcas_active = ((frame[26] >> 4) & 0x01) != 0
				//opmode_ident_active = ((frame[26] >> 3) & 0x01) != 0
				//opmode_rec_atc_serv = ((frame[26] >> 2) & 0x01) != 0
				//status_sil_supp = frame[26] & 0x01
				//status_geom_vert_acc = (frame[27] >> 6) & 0x03
				//status_sa_flag = (frame[27] >> 5) & 0x01

			} else if uat_version == 1 {
				//capability_cdti = (frame[26] >> 7) != 0
				//capability_tcas = ((frame[26] >> 6) & 0x01) != 0
				//opmode_tcas_active = ((frame[26] >> 5) & 0x01) != 0
				//opmode_ident_active = ((frame[26] >> 4) & 0x01) != 0
				//opmode_rec_atc_serv = ((frame[26] >> 3) & 0x01) != 0
			}

			log.Printf("Supplemental UAT Mode Status for %06X: Version = %d; SIL = %d; SDA = %d; NACv = %d; 978 In = %v; 1090 In = %v\n", icao_addr, uat_version, status_sil, status_sda, status_nacv, capability_uat_in, capability_1090_in)
		}
	}

	ti.NIC = int(frame[11] & 0x0F)

	var power float64
	if signalLevel > 0 {
		power = 20 * (math.Log10(float64(signalLevel) / 1000)) // reported amplitude is 0-1000. Normalize to max = 1 and do amplitude dB calculation (20 dB per decade)
	} else {
		power = -999
	}
	//log.Printf("%s (%X) seen with amplitude of %d, corresponding to normalized power of %f.2 dB\n",ti.Tail,ti.Icao_addr,signalLevel,power)

	ti.SignalLevel = power

	if ti.Addr_type == 0 {
		ti.TargetType = TARGET_TYPE_ADSB
	} else if ti.Addr_type == 3 {
		ti.TargetType = TARGET_TYPE_TISB
	} else if ti.Addr_type == 6 {
		ti.TargetType = TARGET_TYPE_ADSR
	} else if ti.Addr_type == 2 {
		ti.TargetType = TARGET_TYPE_TISB_S
		if (ti.NIC >= 7) && (ti.Emitter_category > 0) { // If NIC is sufficiently high and emitter type is transmitted, we'll assume it's ADS-R.
			ti.TargetType = TARGET_TYPE_ADSR
		}
	}

	// This is a hack to show the source of the traffic on moving maps.
	if globalSettings.DisplayTrafficSource {
		type_code := " "
		switch ti.TargetType {
		case TARGET_TYPE_ADSB:
			type_code = "a"
		case TARGET_TYPE_ADSR, TARGET_TYPE_TISB_S:
			type_code = "r"
		case TARGET_TYPE_TISB:
			type_code = "t"
		}

		if len(ti.Tail) == 0 {
			ti.Tail = "u" + type_code
		} else if len(ti.Tail) < 7 && ti.Tail[0] != 'e' && ti.Tail[0] != 'u' {
			ti.Tail = "u" + type_code + ti.Tail
		} else if len(ti.Tail) == 7 && ti.Tail[0] != 'e' && ti.Tail[0] != 'u' {
			ti.Tail = "u" + type_code + ti.Tail[1:]
		} else if len(ti.Tail) > 1 { // bounds checking
			ti.Tail = "u" + type_code + ti.Tail[2:]
		}
	}
	raw_lat := (uint32(frame[4]) << 15) | (uint32(frame[5]) << 7) | (uint32(frame[6]) >> 1)
	raw_lon := ((uint32(frame[6]) & 0x01) << 23) | (uint32(frame[7]) << 15) | (uint32(frame[8]) << 7) | (uint32(frame[9]) >> 1)

	lat := float32(0.0)
	lng := float32(0.0)

	position_valid := false
	if /*(ti.NIC != 0) && */ (raw_lat != 0) && (raw_lon != 0) { // pass all traffic, and let the display determine if it will show NIC == 0. This will allow misconfigured or uncertified / portable emitters to be seen.
		position_valid = true
		lat = float32(raw_lat) * 360.0 / 16777216.0
		if lat > 90 {
			lat = lat - 180
		}
		lng = float32(raw_lon) * 360.0 / 16777216.0
		if lng > 180 {
			lng = lng - 360
		}
	}
	ti.Position_valid = position_valid
	if ti.Position_valid {
		ti.Lat = lat
		ti.Lng = lng
<<<<<<< HEAD
		if isGPSValid() {
			ti.Distance, ti.Bearing = distance(float64(mySituation.GPSLatitude), float64(mySituation.GPSLongitude), float64(ti.Lat), float64(ti.Lng))
		}
=======
>>>>>>> 7d7c2abe
		ti.Last_seen = stratuxClock.Time
		ti.ExtrapolatedPosition = false
	}

	raw_alt := (int32(frame[10]) << 4) | ((int32(frame[11]) & 0xf0) >> 4)
	alt_geo := false // Default case (i.e. 'false') is barometric
	alt := int32(0)
	if raw_alt != 0 {
		alt_geo = (uint8(frame[9]) & 1) != 0
		alt = ((raw_alt - 1) * 25) - 1000
	}
	ti.Alt = alt
	ti.AltIsGNSS = alt_geo
	ti.Last_alt = stratuxClock.Time

	//OK.
	//	fmt.Printf("%d, %t, %f, %f, %t, %d\n", nic, position_valid, lat, lng, alt_geo, alt)

	airground_state := (uint8(frame[12]) >> 6) & 0x03
	//OK.
	//	fmt.Printf("%d\n", airground_state)

	ns_vel := int32(0) // int16 won't work. Worst case (supersonic), we need 26 bits (25 bits + sign) for root sum of squares speed calculation
	ew_vel := int32(0)
	track := uint16(0)
	speed_valid := false
	speed := uint16(0)
	vvel := int16(0)
	//	vvel_geo := false
	if airground_state == 0 || airground_state == 1 { // Subsonic. Supersonic.
		ti.OnGround = false
		// N/S velocity.
		ns_vel_valid := false
		ew_vel_valid := false
		raw_ns := ((int16(frame[12]) & 0x1f) << 6) | ((int16(frame[13]) & 0xfc) >> 2)
		if (raw_ns & 0x3ff) != 0 {
			ns_vel_valid = true
			ns_vel = int32((raw_ns & 0x3ff) - 1)
			if (raw_ns & 0x400) != 0 {
				ns_vel = 0 - ns_vel
			}
			if airground_state == 1 { // Supersonic.
				ns_vel = ns_vel * 4
			}
		}
		// E/W velocity.
		raw_ew := ((int16(frame[13]) & 0x03) << 9) | (int16(frame[14]) << 1) | ((int16(frame[15] & 0x80)) >> 7)
		if (raw_ew & 0x3ff) != 0 {
			ew_vel_valid = true
			ew_vel = int32((raw_ew & 0x3ff) - 1)
			if (raw_ew & 0x400) != 0 {
				ew_vel = 0 - ew_vel
			}
			if airground_state == 1 { // Supersonic.
				ew_vel = ew_vel * 4
			}
		}
		if ns_vel_valid && ew_vel_valid {
			if ns_vel != 0 || ew_vel != 0 {
				//TODO: Track type
				track = uint16((360 + 90 - (int16(math.Atan2(float64(ns_vel), float64(ew_vel)) * 180 / math.Pi))) % 360)
			}
			speed_valid = true
			speed = uint16(math.Sqrt(float64((ns_vel * ns_vel) + (ew_vel * ew_vel))))
		}

		// Vertical velocity.
		raw_vvel := ((int16(frame[15]) & 0x7f) << 4) | ((int16(frame[16]) & 0xf0) >> 4)
		if (raw_vvel & 0x1ff) != 0 {
			//			vvel_geo = (raw_vvel & 0x400) == 0
			vvel = ((raw_vvel & 0x1ff) - 1) * 64
			if (raw_vvel & 0x200) != 0 {
				vvel = 0 - vvel
			}
		}
	} else if airground_state == 2 { // Ground vehicle.
		ti.OnGround = true
		raw_gs := ((uint16(frame[12]) & 0x1f) << 6) | ((uint16(frame[13]) & 0xfc) >> 2)
		if raw_gs != 0 {
			speed_valid = true
			speed = ((raw_gs & 0x3ff) - 1)
		}

		raw_track := ((uint16(frame[13]) & 0x03) << 9) | (uint16(frame[14]) << 1) | ((uint16(frame[15]) & 0x80) >> 7)
		//tt := ((raw_track & 0x0600) >> 9)
		//FIXME: tt == 1 TT_TRACK. tt == 2 TT_MAG_HEADING. tt == 3 TT_TRUE_HEADING.
		track = uint16((raw_track & 0x1ff) * 360 / 512)

		// Dimensions of vehicle - skip.
	}

	ti.Track = track
	ti.Speed = speed
	ti.Vvel = vvel
	ti.Speed_valid = speed_valid
	if ti.Speed_valid {
		ti.Last_speed = stratuxClock.Time
	}

	//	fmt.Printf("ns_vel %d, ew_vel %d, track %d, speed_valid %t, speed %d, vvel_geo %t, vvel %d\n", ns_vel, ew_vel, track, speed_valid, speed, vvel_geo, vvel)

	/*
		utc_coupled := false
		tisb_site_id := uint8(0)

		if (uint8(frame[0]) & 7) == 2 || (uint8(frame[0]) & 7) == 3 { //TODO: Meaning?
			tisb_site_id = uint8(frame[16]) & 0x0f
		} else {
			utc_coupled = (uint8(frame[16]) & 0x08) != 0
		}
	*/

	//	fmt.Printf("tisb_site_id %d, utc_coupled %t\n", tisb_site_id, utc_coupled)

	ti.Timestamp = time.Now()

	ti.Last_source = TRAFFIC_SOURCE_UAT

	traffic[ti.Icao_addr] = ti
	registerTrafficUpdate(ti)
	seenTraffic[ti.Icao_addr] = true // Mark as seen.
}

func esListen() {
	for {
		if !globalSettings.ES_Enabled && !globalSettings.Ping_Enabled {
			time.Sleep(1 * time.Second) // Don't do much unless ES is actually enabled.
			continue
		}
		dump1090Addr := "127.0.0.1:30006"
		inConn, err := net.Dial("tcp", dump1090Addr)
		if err != nil { // Local connection failed.
			time.Sleep(1 * time.Second)
			continue
		}
		rdr := bufio.NewReader(inConn)
		for globalSettings.ES_Enabled || globalSettings.Ping_Enabled {
			//log.Printf("ES enabled. Ready to read next message from dump1090\n")
			buf, err := rdr.ReadString('\n')
			//log.Printf("String read from dump1090\n")
			if err != nil { // Must have disconnected?
				break
			}
			buf = strings.Trim(buf, "\r\n")

			// Log the message to the message counter in any case.
			var thisMsg msg
			thisMsg.MessageClass = MSGCLASS_ES
			thisMsg.TimeReceived = stratuxClock.Time
			thisMsg.Data = buf
			MsgLog = append(MsgLog, thisMsg)

			var eslog esmsg
			eslog.TimeReceived = stratuxClock.Time
			eslog.Data = buf
			logESMsg(eslog) // log raw dump1090:30006 output to SQLite log

			var newTi *dump1090Data
			err = json.Unmarshal([]byte(buf), &newTi)
			if err != nil {
				log.Printf("can't read ES traffic information from %s: %s\n", buf, err.Error())
				continue
			}

			if newTi.Icao_addr == 0x07FFFFFF { // used to signal heartbeat
				if globalSettings.DEBUG {
					log.Printf("No traffic last 60 seconds. Heartbeat message from dump1090: %s\n", buf)
				}
				continue // don't process heartbeat messages
			}

			if (newTi.Icao_addr & 0x01000000) != 0 { // bit 25 used by dump1090 to signal non-ICAO address
				newTi.Icao_addr = newTi.Icao_addr & 0x00FFFFFF
				if globalSettings.DEBUG {
					log.Printf("Non-ICAO address %X sent by dump1090. This is typical for TIS-B.\n", newTi.Icao_addr)
				}
			}
			icao := uint32(newTi.Icao_addr)
			var ti TrafficInfo

			trafficMutex.Lock()

			// Retrieve previous information on this ICAO code.
			if val, ok := traffic[icao]; ok { // if we've already seen it, copy it in to do updates
				ti = val
				//log.Printf("Existing target %X imported for ES update\n", icao)
			} else {
				//log.Printf("New target %X created for ES update\n",newTi.Icao_addr)
				ti.Last_seen = stratuxClock.Time // need to initialize to current stratuxClock so it doesn't get cut before we have a chance to populate a position message
				ti.Last_alt = stratuxClock.Time  // ditto.
				ti.Icao_addr = icao
				ti.ExtrapolatedPosition = false
				ti.Last_source = TRAFFIC_SOURCE_1090ES

				thisReg, validReg := icao2reg(icao)
				if validReg {
					ti.Reg = thisReg
					ti.Tail = thisReg
				}
			}

			if newTi.SignalLevel > 0 {
				ti.SignalLevel = 10 * math.Log10(newTi.SignalLevel)
			} else {
				ti.SignalLevel = -999
			}

			// generate human readable summary of message types for debug
			//TODO: Use for ES message statistics?
			/*
				var s1 string
				if newTi.DF == 17 {
					s1 = "ADS-B"
				}
				if newTi.DF == 18 {
					s1 = "ADS-R / TIS-B"
				}

				if newTi.DF == 4 || newTi.DF == 20 {
					s1 = "Surveillance, Alt. Reply"
				}

				if newTi.DF == 5 || newTi.DF == 21 {
					s1 = "Surveillance, Ident. Reply"
				}

				if newTi.DF == 11 {
					s1 = "All-call Reply"
				}

				if newTi.DF == 0 {
					s1 = "Short Air-Air Surv."
				}

				if newTi.DF == 16 {
					s1 = "Long Air-Air Surv."
				}
			*/
			//log.Printf("Mode S message from icao=%X, DF=%02d, CA=%02d, TC=%02d (%s)\n", ti.Icao_addr, newTi.DF, newTi.CA, newTi.TypeCode, s1)

			// Altitude will be sent by dump1090 for ES ADS-B/TIS-B (DF=17 and DF=18)
			// and Mode S messages (DF=0, DF = 4, and DF = 20).

			ti.AltIsGNSS = newTi.AltIsGNSS

			if newTi.Alt != nil {
				ti.Alt = int32(*newTi.Alt)
				ti.Last_alt = stratuxClock.Time
			}

			if newTi.GnssDiffFromBaroAlt != nil {
				ti.GnssDiffFromBaroAlt = int32(*newTi.GnssDiffFromBaroAlt) // we can estimate pressure altitude from GNSS height with this parameter!
				ti.Last_GnssDiff = stratuxClock.Time
				ti.Last_GnssDiffAlt = ti.Alt
			}

			// Position updates are provided only by ES messages (DF=17 and DF=18; multiple TCs)
			if newTi.Position_valid { // i.e. DF17 or DF18 message decoded successfully by dump1090
				valid_position := true
				var lat, lng float32

				if newTi.Lat != nil {
					lat = float32(*newTi.Lat)
				} else { // dump1090 send a valid message, but Stratux couldn't figure it out for some reason.
					valid_position = false
					//log.Printf("Missing latitude in DF=17/18 airborne position message\n")
				}

				if newTi.Lng != nil {
					lng = float32(*newTi.Lng)
				} else { //
					valid_position = false
					//log.Printf("Missing longitude in DF=17 airborne position message\n")
				}

				if valid_position {
					ti.Lat = lat
					ti.Lng = lng
					if isGPSValid() {
<<<<<<< HEAD
						ti.Distance, ti.Bearing = distance(float64(mySituation.GPSLatitude), float64(mySituation.GPSLongitude), float64(ti.Lat), float64(ti.Lng))
=======
						ti.Distance, ti.Bearing = distance(float64(mySituation.Lat), float64(mySituation.Lng), float64(ti.Lat), float64(ti.Lng))
						ti.BearingDist_valid = true
>>>>>>> 7d7c2abe
					}
					ti.Position_valid = true
					ti.ExtrapolatedPosition = false
					ti.Last_seen = stratuxClock.Time // only update "last seen" data on position updates
				}
			}

			if newTi.Speed_valid { // i.e. DF17 or DF18, TC 19 message decoded successfully by dump1090
				valid_speed := true
				var speed, track uint16

				if newTi.Track != nil {
					track = uint16(*newTi.Track)
				} else { // dump1090 send a valid message, but Stratux couldn't figure it out for some reason.
					valid_speed = false
					//log.Printf("Missing track in DF=17/18 TC19 airborne velocity message\n")
				}

				if newTi.Speed != nil {
					speed = uint16(*newTi.Speed)
				} else { //
					valid_speed = false
					//log.Printf("Missing speed in DF=17/18 TC19 airborne velocity message\n")
				}

				if newTi.Vvel != nil {
					ti.Vvel = int16(*newTi.Vvel)
				} else { // we'll still make the message without a valid vertical speed.
					//log.Printf("Missing vertical speed in DF=17/18 TC19 airborne velocity message\n")
				}

				if valid_speed {
					ti.Track = track
					ti.Speed = speed
					ti.Speed_valid = true
					ti.Last_speed = stratuxClock.Time // only update "last seen" data on position updates
				}
			} else if ((newTi.DF == 17) || (newTi.DF == 18)) && (newTi.TypeCode == 19) { // invalid speed on velocity message only
				ti.Speed_valid = false
			}

			// Determine NIC (navigation integrity category) from type code and subtype code
			if ((newTi.DF == 17) || (newTi.DF == 18)) && (newTi.TypeCode >= 5 && newTi.TypeCode <= 22) && (newTi.TypeCode != 19) {
				nic := 0 // default for unknown or missing NIC
				switch newTi.TypeCode {
				case 0, 8, 18, 22:
					nic = 0
				case 17:
					nic = 1
				case 16:
					if newTi.SubtypeCode == 1 {
						nic = 3
					} else {
						nic = 2
					}
				case 15:
					nic = 4
				case 14:
					nic = 5
				case 13:
					nic = 6
				case 12:
					nic = 7
				case 11:
					if newTi.SubtypeCode == 1 {
						nic = 9
					} else {
						nic = 8
					}
				case 10, 21:
					nic = 10
				case 9, 20:
					nic = 11
				}
				ti.NIC = nic

				if (ti.NACp < 7) && (ti.NACp < ti.NIC) {
					ti.NACp = ti.NIC // initialize to NIC, since NIC is sent with every position report, and not all emitters report NACp.
				}
			}

			if newTi.NACp != nil {
				ti.NACp = *newTi.NACp
			}

			if newTi.Emitter_category != nil {
				ti.Emitter_category = uint8(*newTi.Emitter_category) // validate dump1090 on live traffic
			}

			if newTi.Squawk != nil {
				ti.Squawk = int(*newTi.Squawk) // only provided by Mode S messages, so we don't do this in parseUAT.
			}
			// Set the target type. DF=18 messages are sent by ground station, so we look at CA
			// (repurposed to Control Field in DF18) to determine if it's ADS-R or TIS-B.
			if newTi.DF == 17 {
				ti.TargetType = TARGET_TYPE_ADSB
				ti.Addr_type = 0
			} else if newTi.DF == 18 {
				if newTi.CA == 6 {
					ti.TargetType = TARGET_TYPE_ADSR
					ti.Addr_type = 2
				} else if newTi.CA == 2 { // 2 = TIS-B with ICAO address, 5 = TIS-B without ICAO address
					ti.TargetType = TARGET_TYPE_TISB
					ti.Addr_type = 2
				} else if newTi.CA == 5 {
					ti.TargetType = TARGET_TYPE_TISB
					ti.Addr_type = 3
				}
			}

			if newTi.OnGround != nil { // DF=11 messages don't report "on ground" status so we need to check for valid values.
				ti.OnGround = bool(*newTi.OnGround)
			}

			if (newTi.Tail != nil) && ((newTi.DF == 17) || (newTi.DF == 18)) { // DF=17 or DF=18, Type Code 1-4
				ti.Tail = *newTi.Tail
				ti.Tail = strings.Trim(ti.Tail, " ") // remove extraneous spaces
			}

			// This is a hack to show the source of the traffic on moving maps.

			if globalSettings.DisplayTrafficSource {
				type_code := " "
				switch ti.TargetType {
				case TARGET_TYPE_ADSB:
					type_code = "a"
				case TARGET_TYPE_ADSR:
					type_code = "r"
				case TARGET_TYPE_TISB:
					type_code = "t"
				}

				if len(ti.Tail) == 0 {
					ti.Tail = "e" + type_code
				} else if len(ti.Tail) < 7 && ti.Tail[0] != 'e' && ti.Tail[0] != 'u' {
					ti.Tail = "e" + type_code + ti.Tail
				} else if len(ti.Tail) == 7 && ti.Tail[0] != 'e' && ti.Tail[0] != 'u' {
					ti.Tail = "e" + type_code + ti.Tail[1:]
				} else if len(ti.Tail) > 1 { // bounds checking
					ti.Tail = "e" + type_code + ti.Tail[2:]

				}
			}

			if newTi.DF == 17 || newTi.DF == 18 {
				ti.Last_source = TRAFFIC_SOURCE_1090ES // only update traffic source on ADS-B messages. Prevents source on UAT ADS-B targets with Mode S transponders from "flickering" every time we get an altitude or DF11 update.
			}
			ti.Timestamp = newTi.Timestamp // only update "last seen" data on position updates

			/*
				s_out, err := json.Marshal(ti)
				if err != nil {
					log.Printf("Error generating output: %s\n", err.Error())
				} else {
					log.Printf("%X (DF%d) => %s\n", ti.Icao_addr, newTi.DF, string(s_out))
				}
			*/

			traffic[ti.Icao_addr] = ti // Update information on this ICAO code.
			registerTrafficUpdate(ti)
			seenTraffic[ti.Icao_addr] = true // Mark as seen.
			//log.Printf("%v\n",traffic)
			trafficMutex.Unlock()

		}
	}
}

/*
updateDemoTraffic creates / updates a simulated traffic target for demonstration / debugging
purpose. Target will circle clockwise around the current GPS position (if valid) or around
KOSH, once every five minutes.

Inputs are ICAO 24-bit hex code, tail number (8 chars max), relative altitude in feet,
groundspeed in knots, and bearing offset from 0 deg initial position.

Traffic on headings 150-240 (bearings 060-150) is intentionally suppressed from updating to allow
for testing of EFB and webUI response. Additionally, the "on ground" flag is set for headings 240-270,
and speed invalid flag is set for headings 135-150 to allow testing of response to those conditions.

*/
func updateDemoTraffic(icao uint32, tail string, relAlt float32, gs float64, offset int32) {
	var ti TrafficInfo

	// Retrieve previous information on this ICAO code.
	if val, ok := traffic[icao]; ok { // if we've already seen it, copy it in to do updates
		ti = val
		//log.Printf("Existing target %X imported for ES update\n", icao)
	} else {
		//log.Printf("New target %X created for ES update\n",newTi.Icao_addr)
		ti.Last_seen = stratuxClock.Time // need to initialize to current stratuxClock so it doesn't get cut before we have a chance to populate a position message
		ti.Icao_addr = icao
		ti.ExtrapolatedPosition = false
	}
	hdg := float64((int32(stratuxClock.Milliseconds/1000)+offset)%720) / 2
	// gs := float64(220) // knots
	radius := gs * 0.2 / (2 * math.Pi)
	x := radius * math.Cos(hdg*math.Pi/180.0)
	y := radius * math.Sin(hdg*math.Pi/180.0)
	// default traffic location is Oshkosh if GPS not detected
	lat := 43.99
	lng := -88.56
	if isGPSValid() {
		lat = float64(mySituation.GPSLatitude)
		lng = float64(mySituation.GPSLongitude)
	}
	traffRelLat := y / 60
	traffRelLng := -x / (60 * math.Cos(lat*math.Pi/180.0))

	ti.Icao_addr = icao
	ti.OnGround = false
	ti.Addr_type = uint8(icao % 4) // 0 == ADS-B; 1 == reserved; 2 == TIS-B with ICAO address; 3 == TIS-B without ICAO address; 6 == ADS-R
	if ti.Addr_type == 1 {         // reassign "reserved value" to ADS-R
		ti.Addr_type = 6
	}

	if ti.Addr_type == 0 {
		ti.TargetType = TARGET_TYPE_ADSB
	} else if ti.Addr_type == 3 {
		ti.TargetType = TARGET_TYPE_TISB
	} else if ti.Addr_type == 6 {
		ti.TargetType = TARGET_TYPE_ADSR
	} else if ti.Addr_type == 2 {
		ti.TargetType = TARGET_TYPE_TISB_S
		if (ti.NIC >= 7) && (ti.Emitter_category > 0) { // If NIC is sufficiently high and emitter type is transmitted, we'll assume it's ADS-R.
			ti.TargetType = TARGET_TYPE_ADSR
		}
	}

	ti.Emitter_category = 1
	ti.Lat = float32(lat + traffRelLat)
	ti.Lng = float32(lng + traffRelLng)

	ti.Distance, ti.Bearing = distance(float64(lat), float64(lng), float64(ti.Lat), float64(ti.Lng))
	ti.BearingDist_valid = true

	ti.Position_valid = true
	ti.ExtrapolatedPosition = false
	ti.Alt = int32(mySituation.GPSAltitudeMSL + relAlt)
	ti.Track = uint16(hdg)
	ti.Speed = uint16(gs)
	if hdg >= 240 && hdg < 270 {
		ti.OnGround = true
	}
	if hdg > 135 && hdg < 150 {
		ti.Speed_valid = false
	} else {
		ti.Speed_valid = true
	}
	ti.Vvel = 0
	ti.Tail = tail // "DEMO1234"
	ti.Timestamp = time.Now()
	ti.Last_seen = stratuxClock.Time
	ti.Last_alt = stratuxClock.Time
	ti.Last_speed = stratuxClock.Time
	ti.NACp = 8
	ti.NIC = 8

	//ti.Age = math.Floor(ti.Age) + hdg / 1000
	ti.Last_source = 1
	if icao%5 == 1 { // make some of the traffic look like it came from UAT
		ti.Last_source = 2
	}

	if hdg < 150 || hdg > 240 {
		// now insert this into the traffic map...
		trafficMutex.Lock()
		defer trafficMutex.Unlock()
		traffic[ti.Icao_addr] = ti
		registerTrafficUpdate(ti)
		seenTraffic[ti.Icao_addr] = true
	}
}

/*
	icao2reg() : Converts 24-bit Mode S addresses to N-numbers and C-numbers.

			Input: uint32 representing the Mode S address. Valid range for
				translation is 0xA00001 - 0xADF7C7, inclusive.

				Values outside the range A000001-AFFFFFF or C00001-C3FFFF
				are flagged as foreign.

				Values between ADF7C8 - AFFFFF are allocated to the United States,
				but are not used for aicraft on the civil registry. These could be
				military, other public aircraft, or future use.


				Values between C0CDF9 - C3FFFF are allocated to Canada,
				but are not used for aicraft on the civil registry. These could be
				military, other public aircraft, or future use.

			Output:
				string: String containing the decoded tail number (if decoding succeeded),
					"NON-NA" (for non-US / non Canada allocation), and "US-MIL" or "CA-MIL" for non-civil US / Canada allocation.

				bool: True if the Mode S address successfully translated to an
					N number. False for all other conditions.
*/

func icao2reg(icao_addr uint32) (string, bool) {
	// Initialize local variables
	base34alphabet := string("ABCDEFGHJKLMNPQRSTUVWXYZ0123456789")
	nationalOffset := uint32(0xA00001) // default is US
	tail := ""
	nation := ""

	// Determine nationality
	if (icao_addr >= 0xA00001) && (icao_addr <= 0xAFFFFF) {
		nation = "US"
	} else if (icao_addr >= 0xC00001) && (icao_addr <= 0xC3FFFF) {
		nation = "CA"
	} else {
		//TODO: future national decoding.
		return "NON-NA", false
	}

	if nation == "CA" { // Canada decoding
		// First, discard addresses that are not assigned to aircraft on the civil registry
		if icao_addr > 0xC0CDF8 {
			//fmt.Printf("%X is a Canada aircraft, but not a CF-, CG-, or CI- registration.\n", icao_addr)
			return "CA-MIL", false
		}

		nationalOffset := uint32(0xC00001)
		serial := int32(icao_addr - nationalOffset)

		// Fifth letter
		e := serial % 26

		// Fourth letter
		d := (serial / 26) % 26

		// Third letter
		c := (serial / 676) % 26 // 676 == 26*26

		// Second letter
		b := (serial / 17576) % 26 // 17576 == 26*26*26

		b_str := "FGI"

		//fmt.Printf("B = %d, C = %d, D = %d, E = %d\n",b,c,d,e)
		tail = fmt.Sprintf("C-%c%c%c%c", b_str[b], c+65, d+65, e+65)
	}

	if nation == "US" { // FAA decoding
		// First, discard addresses that are not assigned to aircraft on the civil registry
		if icao_addr > 0xADF7C7 {
			//fmt.Printf("%X is a US aircraft, but not on the civil registry.\n", icao_addr)
			return "US-MIL", false
		}

		serial := int32(icao_addr - nationalOffset)
		// First digit
		a := (serial / 101711) + 1

		// Second digit
		a_remainder := serial % 101711
		b := ((a_remainder + 9510) / 10111) - 1

		// Third digit
		b_remainder := (a_remainder + 9510) % 10111
		c := ((b_remainder + 350) / 951) - 1

		// This next bit is more convoluted. First, figure out if we're using the "short" method of
		// decoding the last two digits (two letters, one letter and one blank, or two blanks).
		// This will be the case if digit "B" or "C" are calculated as negative, or if c_remainder
		// is less than 601.

		c_remainder := (b_remainder + 350) % 951
		var d, e int32

		if (b >= 0) && (c >= 0) && (c_remainder > 600) { // alphanumeric decoding method
			d = 24 + (c_remainder-601)/35
			e = (c_remainder - 601) % 35

		} else { // two-letter decoding method
			if (b < 0) || (c < 0) {
				c_remainder -= 350 // otherwise "  " == 350, "A " == 351, "AA" == 352, etc.
			}

			d = (c_remainder - 1) / 25
			e = (c_remainder - 1) % 25

			if e < 0 {
				d -= 1
				e += 25
			}
		}

		a_char := fmt.Sprintf("%d", a)
		var b_char, c_char, d_char, e_char string

		if b >= 0 {
			b_char = fmt.Sprintf("%d", b)
		}

		if b >= 0 && c >= 0 {
			c_char = fmt.Sprintf("%d", c)
		}

		if d > -1 {
			d_char = string(base34alphabet[d])
			if e > 0 {
				e_char = string(base34alphabet[e-1])
			}
		}

		tail = "N" + a_char + b_char + c_char + d_char + e_char

	}

	return tail, true
}

func initTraffic() {
	traffic = make(map[uint32]TrafficInfo)
	seenTraffic = make(map[uint32]bool)
	trafficMutex = &sync.Mutex{}
	go esListen()
}<|MERGE_RESOLUTION|>--- conflicted
+++ resolved
@@ -589,12 +589,9 @@
 	if ti.Position_valid {
 		ti.Lat = lat
 		ti.Lng = lng
-<<<<<<< HEAD
 		if isGPSValid() {
 			ti.Distance, ti.Bearing = distance(float64(mySituation.GPSLatitude), float64(mySituation.GPSLongitude), float64(ti.Lat), float64(ti.Lng))
 		}
-=======
->>>>>>> 7d7c2abe
 		ti.Last_seen = stratuxClock.Time
 		ti.ExtrapolatedPosition = false
 	}
@@ -874,12 +871,8 @@
 					ti.Lat = lat
 					ti.Lng = lng
 					if isGPSValid() {
-<<<<<<< HEAD
 						ti.Distance, ti.Bearing = distance(float64(mySituation.GPSLatitude), float64(mySituation.GPSLongitude), float64(ti.Lat), float64(ti.Lng))
-=======
-						ti.Distance, ti.Bearing = distance(float64(mySituation.Lat), float64(mySituation.Lng), float64(ti.Lat), float64(ti.Lng))
 						ti.BearingDist_valid = true
->>>>>>> 7d7c2abe
 					}
 					ti.Position_valid = true
 					ti.ExtrapolatedPosition = false
