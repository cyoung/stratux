<<<<<<< HEAD
<div class="section text-left help-page">
	<p>The <strong>Settings</strong> page provides both control and configuration of your Stratux device.</p>

	<p>Use the toggles in the <strong>Hardware</strong> section to control which devices are active.</p>
	<p class="text-warning">NOTE: Only hardware toggled on here, will appear on the
		<strong>Status</strong> page.</p>

	<p>The <strong>Diagnostics</strong> section helps with debugging and communicating with the Stratux project contributors via GitHub and the reddit subgroup.</p>
	<ul class="list-simple">
		<li>Toggling <strong>Traffic Source</strong> adds text for traffic targets within your navigation application. Traffic received via UAT will display <code>u</code> while traffic received via 1090 will display <code>e</code>.</li>
		<li>Toggling <strong>Record Logs</strong> enables logging to a series of files for your Stratux device including data recorded for UAT traffic and weather, 1090 traffic, GPS messages, and AHRS messages. The log files are accessible from the <strong>Logs</strong> menu available on the left.</li>
	</ul>

	<p>The <strong>AHRS</strong> section allows for calibration and future configuration of the AHRS function.
		<strong>Calibrate AHRS Sensors</strong> guides initial setup of the AHRS function, specifying the orientation of the sensors relative to the airplane.  Additional calibration may be added later.</p>
	<p>The calibration process determines which sensor direction will be forward, which toward the left wing, and which toward the ground.  You only have to do this once.  The settings for this sensor will be saved for future flights.</p>
	<p>The direction of gravity is used to determine the forward and up orientations, and the left wing is determined based on this.</p>

	<p>GLoad Limits allows the user to set which limits will show on the G Meter on the GPS/AHRS page.  Enter a space-separated list of G limits, e.g. "-1.76 4.4".</p>

	<p>The <strong>Configuration</strong> section lets you adjust the default operation of your Stratux device.</p>
	<ul class="list-simple">
		<li>To avoid having your own aircraft appear as traffic, and scare the bejeezus our of you, you may provide your <strong>Mode S code</strong>. You can find this value in the FAA N-Number Registry for your aircraft. You should use the hexadecimal value (not the octal value) for this setting. No validation is done so please ensure you enter your valide Mode S value.
		</li>
		<li>The <strong>Weather</strong> page uses a user-defined <strong>Watch List</strong> to filter the large volume of ADS-B weather messages for display. Define a list of identifiers (airport, VOR, etc) separated by a spaces. For example <code>KBOS EEN LAH LKP</code>. You may change this list at any time and the <strong>Weather</strong> page will start watching for the updated list immediately.
			<br/>
			<span class="text-warning">NOTE: To save your changes, you must either tap somehwere else on the page or hit <code>ENTER</code> or <code>RETURN</code> or <code>GO</code> (or whatever your keyboard indicates).</span>
		</li>
		<li>The SDR (software defined radio) receiver support an adjustment in the form of a <strong>PPM Correction</strong>. From the Raspberry Pi, you may use the command <code>kal -g 48 -s GSM850</code> to scan for available channels in your area. Then use the command <code>kal -g 48 -c <em>channel#</em></code> to calculate the PPM.
			<br/>
			<span class="text-warning">NOTE: You will need to perform all commands as <code>root</code> by issuing the command: <code>sudo su -</code>. You will need to stop the Stratux software before running the calibration process. You can stop all of the Stratux processes with the command: <code>pkill screen</code>.</span>
		</li>
		<li>Addiitonal settings will be added in future releases.</li>
	</ul>
	<p>The <strong>System</strong> section lets you safely shutdown or reboot your Stratux device.</p>
	<ul>
		<li><strong>Shutdown</strong> will immediately shutdown the Stratux.  You may then safely remove power.</li>
		<li><strong>Reboot</strong> will immediately reboot the Stratux.  After the reboot you may have to rejoin the WiFi connection to reconnect.</li>
	</ul>
</div>
=======
<div class="section text-left help-page">
	<p>The <strong>Settings</strong> page provides both control and configuration of your Stratux device.</p>

	<p>Use the toggles in the <strong>Hardware</strong> section to control which devices are active.</p>
	<p class="text-warning">NOTE: Only hardware toggled on here, will appear on the
        <strong>Status</strong> page.</p>
        
        <p>
            The <strong>WiFi</strong> section allows for the user to change various WiFI Settings:
        <dl class="dl-horizontal">
            <dt>WiFi SSID</dt><dd>The Name of your Stratux Network. You might want to change this to match your A/C Tail Number(ex: Stratux-N12345)</dd>
            <dt>Network Security</dt><dd>This switch will turn your wireless security <b>On</b> or <b>Off</b></dd>
            <dt>WiFI Passcode</dt><dd>When Security is turned on this will be the password for your network.</dd>
            <dt>WiFI Channel</dt><dd>Changing the WiFi Channel can improve the wireless signal if in a congested WiFI area.</dd>
        </dl>
        </p>
        
	<p>The <strong>Diagnostics</strong> section helps with debugging and communicating with the Stratux project contributors via GitHub and the reddit subgroup.</p>
	<ul class="list-simple">
		<li>Toggling <strong>Traffic Source</strong> adds text for traffic targets within your navigation application. Traffic received via UAT will display <code>u</code> while traffic received via 1090 will display <code>e</code>.</li>
		<li>Toggling <strong>Record Logs</strong> enables logging to a series of files for your Stratux device including data recorded for UAT traffic and weather, 1090 traffic, GPS messages, and AHRS messages. The log files are accessible from the <strong>Logs</strong> menu available on the left.</li>
	</ul>

	<p>The <strong>AHRS</strong> section allows for calibration and future configuration of the AHRS function.
		<strong>Calibrate AHRS Sensors</strong> guides initial setup of the AHRS function, specifying the orientation of the sensors relative to the airplane.  Additional calibration may be added later.</p>
	<p>The calibration process determines which sensor direction will be forward, which toward the left wing, and which toward the ground.  You only have to do this once.  The settings for this sensor will be saved for future flights.</p>
	<p>The direction of gravity is used to determine the forward and up orientations, and the left wing is determined based on this.</p>

	<p>The <strong>Configuration</strong> section lets you adjust the default operation of your Stratux device.</p>
	<ul class="list-simple">
		<li>To avoid having your own aircraft appear as traffic, and scare the bejeezus our of you, you may provide your <strong>Mode S code</strong>. You can find this value in the FAA N-Number Registry for your aircraft. You should use the hexadecimal value (not the octal value) for this setting. No validation is done so please ensure you enter your valide Mode S value.
		</li>
		<li>The <strong>Weather</strong> page uses a user-defined <strong>Watch List</strong> to filter the large volume of ADS-B weather messages for display. Define a list of identifiers (airport, VOR, etc) separated by a spaces. For example <code>KBOS EEN LAH LKP</code>. You may change this list at any time and the <strong>Weather</strong> page will start watching for the updated list immediately.
			<br/>
			<span class="text-warning">NOTE: To save your changes, you must either tap somehwere else on the page or hit <code>ENTER</code> or <code>RETURN</code> or <code>GO</code> (or whatever your keyboard indicates).</span>
		</li>
		<li>The SDR (software defined radio) receiver support an adjustment in the form of a <strong>PPM Correction</strong>. From the Raspberry Pi, you may use the command <code>kal -g 48 -s GSM850</code> to scan for available channels in your area. Then use the command <code>kal -g 48 -c <em>channel#</em></code> to calculate the PPM.
			<br/>
			<span class="text-warning">NOTE: You will need to perform all commands as <code>root</code> by issuing the command: <code>sudo su -</code>. You will need to stop the Stratux software before running the calibration process. You can stop all of the Stratux processes with the command: <code>pkill screen</code>.</span>
		</li>
		<li>Addiitonal settings will be added in future releases.</li>
	</ul>
	<p>The <strong>System</strong> section lets you safely shutdown or reboot your Stratux device.</p>
	<ul>
		<li><strong>Shutdown</strong> will immediately shutdown the Stratux.  You may then safely remove power.</li>
		<li><strong>Reboot</strong> will immediately reboot the Stratux.  After the reboot you may have to rejoin the WiFi connection to reconnect.</li>
	</ul>
</div>
>>>>>>> 3148f810
<|MERGE_RESOLUTION|>--- conflicted
+++ resolved
@@ -1,91 +1,78 @@
-<<<<<<< HEAD
 <div class="section text-left help-page">
-	<p>The <strong>Settings</strong> page provides both control and configuration of your Stratux device.</p>
+    <p>The <strong>Settings</strong> page provides both control and configuration of your Stratux device.</p>
 
-	<p>Use the toggles in the <strong>Hardware</strong> section to control which devices are active.</p>
-	<p class="text-warning">NOTE: Only hardware toggled on here, will appear on the
-		<strong>Status</strong> page.</p>
+    <p>Use the toggles in the <strong>Hardware</strong> section to control which devices are active.</p>
+    <p class="text-warning">NOTE: Only hardware toggled on here, will appear on the
+        <strong>Status</strong> page.</p>
 
-	<p>The <strong>Diagnostics</strong> section helps with debugging and communicating with the Stratux project contributors via GitHub and the reddit subgroup.</p>
-	<ul class="list-simple">
-		<li>Toggling <strong>Traffic Source</strong> adds text for traffic targets within your navigation application. Traffic received via UAT will display <code>u</code> while traffic received via 1090 will display <code>e</code>.</li>
-		<li>Toggling <strong>Record Logs</strong> enables logging to a series of files for your Stratux device including data recorded for UAT traffic and weather, 1090 traffic, GPS messages, and AHRS messages. The log files are accessible from the <strong>Logs</strong> menu available on the left.</li>
-	</ul>
+<p>
+    The <strong>WiFi</strong> section allows the user to change various WiFi Settings:
+    <dl class="dl-horizontal">
+    <dt>WiFi SSID</dt><dd>The name of your Stratux Network.
+    You might want to change this to match your A/C Tail Number (ex: Stratux-N12345).</dd>
+    <dt>Network Security</dt><dd>This switch will turn your wireless security <b>On</b> or <b>Off</b>.</dd>
+    <dt>WiFi Passcode</dt><dd>When Security is turned on this will be the password for your network.</dd>
+    <dt>WiFi Channel</dt><dd>Changing the WiFi Channel can improve the wireless signal if in a congested WiFi area.</dd>
+</dl>
+    </p>
 
-	<p>The <strong>AHRS</strong> section allows for calibration and future configuration of the AHRS function.
-		<strong>Calibrate AHRS Sensors</strong> guides initial setup of the AHRS function, specifying the orientation of the sensors relative to the airplane.  Additional calibration may be added later.</p>
-	<p>The calibration process determines which sensor direction will be forward, which toward the left wing, and which toward the ground.  You only have to do this once.  The settings for this sensor will be saved for future flights.</p>
-	<p>The direction of gravity is used to determine the forward and up orientations, and the left wing is determined based on this.</p>
+<p>The <strong>Diagnostics</strong> section helps with debugging and communicating with the Stratux project contributors
+    via GitHub and the reddit subgroup.</p>
+    <ul class="list-simple">
+        <li>Toggling <strong>Traffic Source</strong> adds text for traffic targets within your navigation application.
+            Traffic received via UAT will display <code>u</code>
+            while traffic received via 1090 will display <code>e</code>.</li>
+        <li>Toggling <strong>Record Logs</strong> enables logging to a series of files for your Stratux device including
+            data recorded for UAT traffic and weather, 1090 traffic, GPS messages, and AHRS messages.
+            The log files are accessible from the <strong>Logs</strong> menu available on the left.</li>
+    </ul>
 
-	<p>GLoad Limits allows the user to set which limits will show on the G Meter on the GPS/AHRS page.  Enter a space-separated list of G limits, e.g. "-1.76 4.4".</p>
+    <p>The <strong>AHRS</strong> section allows for calibration and future configuration of the AHRS function.
+        <strong>Calibrate AHRS Sensors</strong> guides initial setup of the AHRS function,
+        specifying the orientation of the sensors relative to the airplane.
+        Additional calibration may be added later.</p>
+    <p>The calibration process determines which sensor direction will be forward.
+        You only have to do this once.  The settings for this sensor will be saved for future flights.</p>
+    <p>The direction of gravity is used to determine the forward orientation.</p>
 
-	<p>The <strong>Configuration</strong> section lets you adjust the default operation of your Stratux device.</p>
-	<ul class="list-simple">
-		<li>To avoid having your own aircraft appear as traffic, and scare the bejeezus our of you, you may provide your <strong>Mode S code</strong>. You can find this value in the FAA N-Number Registry for your aircraft. You should use the hexadecimal value (not the octal value) for this setting. No validation is done so please ensure you enter your valide Mode S value.
-		</li>
-		<li>The <strong>Weather</strong> page uses a user-defined <strong>Watch List</strong> to filter the large volume of ADS-B weather messages for display. Define a list of identifiers (airport, VOR, etc) separated by a spaces. For example <code>KBOS EEN LAH LKP</code>. You may change this list at any time and the <strong>Weather</strong> page will start watching for the updated list immediately.
-			<br/>
-			<span class="text-warning">NOTE: To save your changes, you must either tap somehwere else on the page or hit <code>ENTER</code> or <code>RETURN</code> or <code>GO</code> (or whatever your keyboard indicates).</span>
-		</li>
-		<li>The SDR (software defined radio) receiver support an adjustment in the form of a <strong>PPM Correction</strong>. From the Raspberry Pi, you may use the command <code>kal -g 48 -s GSM850</code> to scan for available channels in your area. Then use the command <code>kal -g 48 -c <em>channel#</em></code> to calculate the PPM.
-			<br/>
-			<span class="text-warning">NOTE: You will need to perform all commands as <code>root</code> by issuing the command: <code>sudo su -</code>. You will need to stop the Stratux software before running the calibration process. You can stop all of the Stratux processes with the command: <code>pkill screen</code>.</span>
-		</li>
-		<li>Addiitonal settings will be added in future releases.</li>
-	</ul>
-	<p>The <strong>System</strong> section lets you safely shutdown or reboot your Stratux device.</p>
-	<ul>
-		<li><strong>Shutdown</strong> will immediately shutdown the Stratux.  You may then safely remove power.</li>
-		<li><strong>Reboot</strong> will immediately reboot the Stratux.  After the reboot you may have to rejoin the WiFi connection to reconnect.</li>
-	</ul>
-</div>
-=======
-<div class="section text-left help-page">
-	<p>The <strong>Settings</strong> page provides both control and configuration of your Stratux device.</p>
+    <p>GLoad Limits allows the user to set which limits will show on the G Meter on the GPS/AHRS page.
+        Enter a space-separated list of G limits, e.g. "-1.76 4.4".</p>
 
-	<p>Use the toggles in the <strong>Hardware</strong> section to control which devices are active.</p>
-	<p class="text-warning">NOTE: Only hardware toggled on here, will appear on the
-        <strong>Status</strong> page.</p>
-        
-        <p>
-            The <strong>WiFi</strong> section allows for the user to change various WiFI Settings:
-        <dl class="dl-horizontal">
-            <dt>WiFi SSID</dt><dd>The Name of your Stratux Network. You might want to change this to match your A/C Tail Number(ex: Stratux-N12345)</dd>
-            <dt>Network Security</dt><dd>This switch will turn your wireless security <b>On</b> or <b>Off</b></dd>
-            <dt>WiFI Passcode</dt><dd>When Security is turned on this will be the password for your network.</dd>
-            <dt>WiFI Channel</dt><dd>Changing the WiFi Channel can improve the wireless signal if in a congested WiFI area.</dd>
-        </dl>
-        </p>
-        
-	<p>The <strong>Diagnostics</strong> section helps with debugging and communicating with the Stratux project contributors via GitHub and the reddit subgroup.</p>
-	<ul class="list-simple">
-		<li>Toggling <strong>Traffic Source</strong> adds text for traffic targets within your navigation application. Traffic received via UAT will display <code>u</code> while traffic received via 1090 will display <code>e</code>.</li>
-		<li>Toggling <strong>Record Logs</strong> enables logging to a series of files for your Stratux device including data recorded for UAT traffic and weather, 1090 traffic, GPS messages, and AHRS messages. The log files are accessible from the <strong>Logs</strong> menu available on the left.</li>
-	</ul>
-
-	<p>The <strong>AHRS</strong> section allows for calibration and future configuration of the AHRS function.
-		<strong>Calibrate AHRS Sensors</strong> guides initial setup of the AHRS function, specifying the orientation of the sensors relative to the airplane.  Additional calibration may be added later.</p>
-	<p>The calibration process determines which sensor direction will be forward, which toward the left wing, and which toward the ground.  You only have to do this once.  The settings for this sensor will be saved for future flights.</p>
-	<p>The direction of gravity is used to determine the forward and up orientations, and the left wing is determined based on this.</p>
-
-	<p>The <strong>Configuration</strong> section lets you adjust the default operation of your Stratux device.</p>
-	<ul class="list-simple">
-		<li>To avoid having your own aircraft appear as traffic, and scare the bejeezus our of you, you may provide your <strong>Mode S code</strong>. You can find this value in the FAA N-Number Registry for your aircraft. You should use the hexadecimal value (not the octal value) for this setting. No validation is done so please ensure you enter your valide Mode S value.
-		</li>
-		<li>The <strong>Weather</strong> page uses a user-defined <strong>Watch List</strong> to filter the large volume of ADS-B weather messages for display. Define a list of identifiers (airport, VOR, etc) separated by a spaces. For example <code>KBOS EEN LAH LKP</code>. You may change this list at any time and the <strong>Weather</strong> page will start watching for the updated list immediately.
-			<br/>
-			<span class="text-warning">NOTE: To save your changes, you must either tap somehwere else on the page or hit <code>ENTER</code> or <code>RETURN</code> or <code>GO</code> (or whatever your keyboard indicates).</span>
-		</li>
-		<li>The SDR (software defined radio) receiver support an adjustment in the form of a <strong>PPM Correction</strong>. From the Raspberry Pi, you may use the command <code>kal -g 48 -s GSM850</code> to scan for available channels in your area. Then use the command <code>kal -g 48 -c <em>channel#</em></code> to calculate the PPM.
-			<br/>
-			<span class="text-warning">NOTE: You will need to perform all commands as <code>root</code> by issuing the command: <code>sudo su -</code>. You will need to stop the Stratux software before running the calibration process. You can stop all of the Stratux processes with the command: <code>pkill screen</code>.</span>
-		</li>
-		<li>Addiitonal settings will be added in future releases.</li>
-	</ul>
-	<p>The <strong>System</strong> section lets you safely shutdown or reboot your Stratux device.</p>
-	<ul>
-		<li><strong>Shutdown</strong> will immediately shutdown the Stratux.  You may then safely remove power.</li>
-		<li><strong>Reboot</strong> will immediately reboot the Stratux.  After the reboot you may have to rejoin the WiFi connection to reconnect.</li>
-	</ul>
-</div>
->>>>>>> 3148f810
+    <p>The <strong>Configuration</strong> section lets you adjust the default operation of your Stratux device.</p>
+    <ul class="list-simple">
+        <li>To avoid having your own aircraft appear as traffic, and scare the bejeezus our of you,
+            you may provide your <strong>Mode S code</strong>.
+            You can find this value in the FAA N-Number Registry for your aircraft.
+            You should use the hexadecimal value (not the octal value) for this setting.
+            No validation is done so please ensure you enter your valid Mode S value.
+        </li>
+        <li>The <strong>Weather</strong> page uses a user-defined <strong>Watch List</strong> to filter the
+            large volume of ADS-B weather messages for display.
+            Define a list of identifiers (airport, VOR, etc) separated by a spaces.
+            For example <code>KBOS EEN LAH LKP</code>.
+            You may change this list at any time and the <strong>Weather</strong> page will start watching for the
+            updated list immediately.
+            <br/>
+            <span class="text-warning">NOTE: To save your changes, you must either tap somewhere else on the page
+                or hit <code>ENTER</code> or <code>RETURN</code> or <code>GO</code>
+                (or whatever your keyboard indicates).</span>
+        </li>
+        <li>The SDR (software defined radio) receiver support an adjustment in the form of a
+            <strong>PPM Correction</strong>. From the Raspberry Pi, you may use the command
+            <code>kal -g 48 -s GSM850</code> to scan for available channels in your area.
+            Then use the command <code>kal -g 48 -c <em>channel#</em></code> to calculate the PPM.
+            <br/>
+            <span class="text-warning">NOTE: You will need to perform all commands as <code>root</code>
+                by issuing the command: <code>sudo su -</code>.
+                You will need to stop the Stratux software before running the calibration process.
+                You can stop all of the Stratux processes with the command: <code>pkill screen</code>.</span>
+        </li>
+        <li>Additional settings will be added in future releases.</li>
+    </ul>
+    <p>The <strong>System</strong> section lets you safely shutdown or reboot your Stratux device.</p>
+    <ul>
+        <li><strong>Shutdown</strong> will immediately shutdown the Stratux.  You may then safely remove power.</li>
+        <li><strong>Reboot</strong> will immediately reboot the Stratux.
+            After the reboot you may have to rejoin the WiFi connection to reconnect.</li>
+    </ul>
+</div>