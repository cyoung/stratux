--- conflicted
+++ resolved
@@ -1,44 +1,4 @@
 <div class="col-sm-12">
-<<<<<<< HEAD
-    <div class="panel-group col-sm-6">
-        <div class="panel panel-default">
-            <div class="panel-heading">Hardware</div>
-            <div class="panel-body">
-                <div class="form-group">
-                    <label class="control-label col-xs-7">978 MHz</label>
-                    <div class="col-xs-5">
-                        <ui-switch ng-model='UAT_Enabled' settings-change></ui-switch>
-                    </div>
-                </div>
-                <div class="form-group">
-                    <label class="control-label col-xs-7">1090 MHz</label>
-                    <div class="col-xs-5">
-                        <ui-switch ng-model='ES_Enabled' settings-change></ui-switch>
-                    </div>
-                </div>
-                <div class="form-group">
-                    <label class="control-label col-xs-7">Ping ADS-B</label>
-                    <div class="col-xs-5">
-                        <ui-switch ng-model='Ping_Enabled' settings-change></ui-switch>
-                    </div>
-                </div>
-                <div class="form-group">
-                    <label class="control-label col-xs-7">GPS</label>
-                    <div class="col-xs-5">
-                        <ui-switch ng-model='GPS_Enabled' settings-change></ui-switch>
-                    </div>
-                </div>
-                <div class="form-group">
-                    <label class="control-label col-xs-7">AHRS Sensor</label>
-                    <div class="col-xs-5">
-                        <ui-switch ng-model='IMU_Sensor_Enabled' settings-change></ui-switch>
-                    </div>
-                </div>
-                <div class="form-group">
-                    <label class="control-label col-xs-7">Baro Sensor</label>
-                    <div class="col-xs-5">
-                        <ui-switch ng-model='BMP_Sensor_Enabled' settings-change></ui-switch>
-=======
 <!-- Begin Left Col -->
     <div class="col-sm-6">
 <!-- Hardware Settings -->
@@ -71,190 +31,20 @@
                         </div>
                     </div>
                     <div class="form-group">
-                        <label class="control-label col-xs-7">Attitude Sensor</label>
+                        <label class="control-label col-xs-7">AHRS Sensor</label>
                         <div class="col-xs-5">
                             <ui-switch ng-model='IMU_Sensor_Enabled' settings-change></ui-switch>
                         </div>
                     </div>
                     <div class="form-group">
-                        <label class="control-label col-xs-7">Altitude Sensor</label>
+                        <label class="control-label col-xs-7">Baro Sensor</label>
                         <div class="col-xs-5">
                             <ui-switch ng-model='BMP_Sensor_Enabled' settings-change></ui-switch>
                         </div>
->>>>>>> 3148f810
-                    </div>
-                </div>
-            </div>
-        </div>
-<<<<<<< HEAD
-    </div>
-
-    <div class="panel-group col-sm-6">
-        <div class="panel panel-default">
-            <div class="panel-heading">Diagnostics</div>
-            <div class="panel-body">
-                <div class="form-group">
-                    <label class="control-label col-xs-7">Show Traffic Source in Callsign</label>
-                    <div class="col-xs-5">
-                        <ui-switch ng-model='DisplayTrafficSource' settings-change></ui-switch>
-                    </div>
-                </div>
-                <div class="form-group">
-                    <label class="control-label col-xs-7">Verbose Message Log</label>
-                    <div class="col-xs-5">
-                        <ui-switch ng-model='DEBUG' settings-change></ui-switch>
-                    </div>
-                </div>
-                <div class="form-group">
-                    <label class="control-label col-xs-7">Record Replay Logs</label>
-                    <div class="col-xs-5">
-                        <ui-switch ng-model='ReplayLog' settings-change></ui-switch>
-                    </div>
-                </div>
-                <div class="form-group">
-                    <label class="control-label col-xs-7">Record AHRS Logs</label>
-                    <div class="col-xs-5">
-                        <ui-switch ng-model='AHRSLog' settings-change></ui-switch>
-                    </div>
-                </div>
-            </div>
-        </div>
-    </div>
-
-    <div class="panel-group col-sm-6">
-        <div class="panel panel-default">
-            <div class="panel-heading">AHRS</div>
-            <div class="panel-body">
-                <div class="col-xs-12">
-                    <span style="position:relative; overflow: hidden;">
-                        <button class="btn btn-primary btn-block" ui-turn-on="modalCalibrateForward"
-                                ng-disabled="!IMU_Sensor_Enabled">Set AHRS Sensor Orientation</button>
-                    </span>
-                </div>
-                <div class="form-group reset-flow">
-                    <div class="col-xs-12">
-                        <button class="btn btn-primary btn-block" ui-turn-on="modalCalibrateGyros"
-                                ng-disabled="!IMU_Sensor_Enabled">Calibrate Gyros</button>
-                    </div>
-                </div>
-                <div class="form-group reset-flow">
-                    <label class="control-label col-xs-5">G Limits</label>
-                    <form name="GLimitForm" ng-submit="updateGLimits()" novalidate ng-disabled="!IMU_Sensor_Enabled">
-                        <input class="col-xs-7" type="string" required ng-model="GLimits" ng-blur="updateGLimits()"
-                               placeholder="Space-separated negative and positive G meter limits"/>
-                    </form>
-                </div>
-            </div>
-        </div>
-    </div>
-</div>
-
-<div class="col-sm-12">
-    <div class="panel-group col-sm-6">
-        <div class="panel panel-default">
-            <div class="panel-heading">Configuration</div>
-            <div class="panel-body">
-                <div class="form-group reset-flow">
-                    <label class="control-label col-xs-5">Mode S Code (Hex)</label>
-                    <form name="modeForm" ng-submit="updatemodes()" novalidate>
-                        <!-- type="number" not supported except on mobile -->
-                        <!-- RegEx for validation: ^[A-Fa-f0-9]{6}$ -->
-                        <input class="col-xs-7" type="string" required ng-model="OwnshipModeS" placeholder="FAA HEX code" ng-blur="updatemodes()" />
-                    </form>
-                </div>
-                <div class="form-group reset-flow">
-                    <label class="control-label col-xs-5">Watch List</label>
-                    <form name="watchForm" ng-submit="updatewatchlist()" novalidate>
-                        <!-- type="number" not supported except on mobile -->
-                        <input class="col-xs-7" type="string" required ng-model="WatchList" placeholder="space-delimited identifiers" ng-blur="updatewatchlist()" />
-                    </form>
-                </div>
-                <div class="form-group reset-flow">
-                    <label class="control-label col-xs-5">PPM Correction</label>
-                    <form name="ppmForm" ng-submit="updateppm()" novalidate>
-                        <!-- type="number" not supported except on mobile -->
-                        <input class="col-xs-7" type="number_format" required ng-model="PPM" placeholder="integer" ng-blur="updateppm()" />
-                    </form>
-                </div>
-                <div class="form-group reset-flow" ng-class="{ 'section_invisible': (!visible_serialout)}">
-                    <label class="control-label col-xs-5">Serial Output Baudrate</label>
-                    <form name="ppmForm" ng-submit="updateBaud()" novalidate>
-                        <!-- type="number" not supported except on mobile -->
-                        <input class="col-xs-7" type="number_format" required ng-model="Baud" placeholder="integer" ng-blur="updateBaud()" />
-                    </form>
-                </div>
-            </div>
-        </div>
-    </div>
-	
-    <div class="panel-group col-sm-6">
-        <div class="panel panel-default">
-            <div class="panel-heading">Commands</div>
-            <div class="panel-body">
-                <!-- Upload. Temporary. -->
-                <div class="col-xs-12">
-                    <span ng-show="update_files == ''">
-                        <span style="position:relative; overflow: hidden;">
-                            <span class="fake-btn fake-btn-block">Click to select System Update file</span>
-                            <input style="opacity:0.0; position: absolute; top: 0; right: 0;" class="col-xs-12" type="file" name="update_file" onchange="angular.element(this).scope().setUploadFile(this.files)"/>
-                        </span>
-                    </span>
-                    <span ng-hide="update_files == ''">
-                        <button class="btn btn-block" onclick="angular.element(this).scope().uploadFile()">Install {{update_files[0].name}}</button>
-                    </span>
-                </div>
-                <div class="form-group reset-flow">
-                    <div class="col-xs-12">
-                        <button class="btn btn-primary btn-block" ui-turn-on="modalReboot">Reboot</button>
-                    </div>
-                </div>
-                <div class="form-group reset-flow">
-                    <div class="col-xs-12">
-                        <button class="btn btn-primary btn-block"ui-turn-on="modalShutdown">Shutdown</button>
-                    </div>
-                </div>
-            </div>
-        </div>
-    </div>
-</div>
-
-<!-- Developer mode area -->
-<div class="col-sm-12">
-    <div ng-show="DeveloperMode" class="panel-group col-sm-6">
-        <div class="panel panel-default">
-            <div class="panel-heading">Developer Options</div>
-            <div class="panel-body">
-                <div class="col-xs-12">
-                    <div class="form-group reset-flow">
-                        <label class="control-label col-xs-5">Static IPs</label>
-                        <form name="staticipForm" ng-submit="updatestaticips()" novalidate>
-                            <input class="col-xs-7" type="string" required ng-model="StaticIps" ng-list=" " ng-trim="false" placeholder="space-delimited ip's to send network data" ng-blur="updatestaticips()" />
-                        </form>
-                    </div>
-                </div>
-            </div>
-        </div>
-    </div>
-</div>
-
-
-<div class="col-sm-12" ng-show="DeveloperMode" >
-    <div class="panel panel-default">
-        <div class="panel-heading">Raw Configuration</div>
-        <div class="panel-body">
-            <p>stratux.conf:</p>
-            <pre>{{rawSettings}}</pre>
-        </div>
-    </div>
-</div>
-
-<div class="col-sm-12">
-    <h3 ui-if="rebooting" ui-state="rebooting">Stratux is rebooting.  You may need to reconnect WiFi once it reboots.</h3>
-    <h3 ui-if="shuttingdown" ui-state="shuttingdown">Stratux is shutting down.  You may disconnect power.</h3>
-</div>
-
-<div ui-content-for="modals">
-=======
+                    </div>
+                </div>
+            </div>
+        </div>
 <!-- WiFi Settings -->
         <div class="panel-group col-sm-12">
             <div class="panel panel-default ng-scope">
@@ -339,7 +129,7 @@
                     </div>
                 </div>
             </div>
-	</div>
+        </div>
 <!-- Developer Options -->
         <div ng-show="DeveloperMode" class="panel-group col-sm-12">
             <div class="panel panel-default">
@@ -349,13 +139,13 @@
                         <div class="form-group reset-flow">
                             <label class="control-label col-xs-5">Static IPs</label>
                             <form name="staticipForm" ng-submit="updatestaticips()" novalidate>
-                                    <input class="col-xs-7" type="string" required ng-model="StaticIps" ng-list=" " ng-trim="false" placeholder="space-delimited ip's to send network data" ng-blur="updatestaticips()" />
+                                <input class="col-xs-7" type="string" required ng-model="StaticIps" ng-list=" " ng-trim="false" placeholder="space-delimited ip's to send network data" ng-blur="updatestaticips()" />
                             </form>
                         </div>
                     </div>
                 </div>
             </div>
-	</div>
+        </div>
     </div>
 <!-- End Left Col -->
 <!-- Begin Right Col -->
@@ -368,25 +158,25 @@
                     <div class="form-group">
                         <label class="control-label col-xs-7">Show Traffic Source in Callsign</label>
                         <div class="col-xs-5">
-                                <ui-switch ng-model='DisplayTrafficSource' settings-change></ui-switch>
+                            <ui-switch ng-model='DisplayTrafficSource' settings-change></ui-switch>
                         </div>
                     </div>
                     <div class="form-group">
                         <label class="control-label col-xs-7">Verbose Message Log</label>
                         <div class="col-xs-5">
-                                <ui-switch ng-model='DEBUG' settings-change></ui-switch>
+                            <ui-switch ng-model='DEBUG' settings-change></ui-switch>
                         </div>
                     </div>
                     <div class="form-group">
                         <label class="control-label col-xs-7">Record Replay Logs</label>
                         <div class="col-xs-5">
-                                <ui-switch ng-model='ReplayLog' settings-change></ui-switch>
+                            <ui-switch ng-model='ReplayLog' settings-change></ui-switch>
                         </div>
                     </div>
                     <div class="form-group">
                         <label class="control-label col-xs-7">Record AHRS Logs</label>
                         <div class="col-xs-5">
-                                <ui-switch ng-model='AHRSLog' settings-change></ui-switch>
+                            <ui-switch ng-model='AHRSLog' settings-change></ui-switch>
                         </div>
                     </div>
                 </div>
@@ -399,8 +189,22 @@
                 <div class="panel-body">
                     <div class="col-xs-12">
                         <span style="position:relative; overflow: hidden;">
-                                <button class="btn btn-primary btn-block" ui-turn-on="modalCalibrateForward">Set AHRS Sensor Orientation</button>
+                            <button class="btn btn-primary btn-block" ui-turn-on="modalCalibrateForward"
+                            ng-disabled="!IMU_Sensor_Enabled">Set AHRS Sensor Orientation</button>
                         </span>
+                    </div>
+                    <div class="form-group reset-flow">
+                        <div class="col-xs-12">
+                            <button class="btn btn-primary btn-block" ui-turn-on="modalCalibrateGyros"
+                                    ng-disabled="!IMU_Sensor_Enabled">Calibrate Gyros</button>
+                        </div>
+                    </div>
+                    <div class="form-group reset-flow">
+                        <label class="control-label col-xs-3">G Limits</label>
+                        <form name="GLimitForm" ng-submit="updateGLimits()" novalidate ng-disabled="!IMU_Sensor_Enabled">
+                            <input class="col-xs-9" type="string" required ng-model="GLimits" ng-blur="updateGLimits()"
+                                   placeholder="Space-separated negative and positive G meter limits"/>
+                        </form>
                     </div>
                 </div>
             </div>
@@ -425,7 +229,7 @@
                     <div class="form-group reset-flow">
                         <div class="col-xs-12">
                             <button class="btn btn-primary btn-block" ui-turn-on="modalReboot">Reboot</button> 				
-                         </div>
+                        </div>
                     </div>
                     <div class="form-group reset-flow">
                         <div class="col-xs-12">
@@ -434,7 +238,7 @@
                     </div>
                 </div>
             </div>
-	</div>
+        </div>
     </div>
     <div class="col-sm-12" ng-show="DeveloperMode" >
         <div class="panel panel-default">
@@ -451,29 +255,20 @@
 <!-- ############################################## -->
 <!-- Messages Modal -->
 <div class="col-sm-12">
- 	<h3 ui-if="rebooting" ui-state="rebooting">Stratux is rebooting.  You may need to reconnect WiFi once it reboots.</h3>
-   	<h3 ui-if="shuttingdown" ui-state="shuttingdown">Stratux is shutting down.  You may disconnect power.</h3>
-   	<h3 ui-if="WiFiRestart" ui-state="WiFiRestart">Stratux WiFi is Restarting Services.  You may need to reconnect WiFi once services are restored.</h3>
+    <h3 ui-if="rebooting" ui-state="rebooting">Stratux is rebooting.  You may need to reconnect WiFi once it reboots.</h3>
+    <h3 ui-if="shuttingdown" ui-state="shuttingdown">Stratux is shutting down.  You may disconnect power.</h3>
+    <h3 ui-if="WiFiRestart" ui-state="WiFiRestart">Stratux WiFi is Restarting Services.  You may need to reconnect WiFi once services are restored.</h3>
 </div>
 
 <div ui-content-for="modals">
-<!-- Reboot Configm Modal -->
->>>>>>> 3148f810
+<!-- Reboot Config Modal -->
     <div class="modal" ui-if="modalReboot" ui-state="modalReboot">
         <div class="modal-overlay "></div>
         <div class="vertical-alignment-helper center-block">
             <div class="modal-dialog vertical-align-center">
-<<<<<<< HEAD
-     
-                <div class="modal-content">
-                    <div class="modal-header">
-                        <button class="close"
-                                ui-turn-off="modalReboot"></button>
-=======
                 <div class="modal-content">
                     <div class="modal-header">
                         <button class="close" ui-turn-off="modalReboot"></button>
->>>>>>> 3148f810
                         <h4 class="modal-title">Are you really sure?</h4>
                     </div>
                     <div class="modal-body">
@@ -487,18 +282,15 @@
                 </div>
             </div>
         </div>
-<<<<<<< HEAD
-    </div>
-  
+    </div>
+<!-- Shutdown Modal -->
     <div class="modal" ui-if="modalShutdown" ui-state="modalShutdown">
         <div class="modal-overlay "></div>
         <div class="vertical-alignment-helper center-block">
             <div class="modal-dialog vertical-align-center">
-     
-                <div class="modal-content">
-                    <div class="modal-header">
-                        <button class="close"
-                                ui-turn-off="modalShutdown"></button>
+                <div class="modal-content">
+                    <div class="modal-header">
+                        <button class="close" ui-turn-off="modalShutdown"></button>
                         <h4 class="modal-title">Are you really sure?</h4>
                     </div>
                     <div class="modal-body">
@@ -508,31 +300,12 @@
                     <div class="modal-footer">
                         <a ui-turn-off="modalShutdown" class="btn btn-default">Cancel</a>
                         <a ng-click="postShutdown()" ui-turn-off="modalShutdown" ui-turn-on="shuttingdown" class="btn btn-primary">Shutdown</a>
-=======
-    </div>
-<!-- Shutdown Modal -->
-    <div class="modal" ui-if="modalShutdown" ui-state="modalShutdown">
-        <div class="modal-overlay "></div>
-        <div class="vertical-alignment-helper center-block">
-            <div class="modal-dialog vertical-align-center">
-                <div class="modal-content">
-                    <div class="modal-header">
-                        <button class="close" ui-turn-off="modalShutdown"></button>
-                        <h4 class="modal-title">Are you really sure?</h4>
-                    </div>
-                    <div class="modal-body">
-                        <p>Do you wish to shutdown the Stratux?</p>
-                        <p>Note that the system will shutdown immediately. Please disconnect the power after the shutdown.</p>
-                    </div>
-                    <div class="modal-footer">
-                        <a ui-turn-off="modalShutdown" class="btn btn-default">Cancel</a>
-                        <a ng-click="postShutdown()" ui-turn-off="modalShutdown" ui-turn-on="shuttingdown" class="btn btn-primary">Shutdown</a>
-                    </div>
-                </div>
-            </div>
-        </div>
-    </div>
-<!-- Calibrae Forward Modal -->
+                    </div>
+                </div>
+            </div>
+        </div>
+    </div>
+<!-- Calibrate Forward Modal -->
     <div class="modal" ui-if="modalCalibrateForward" ui-state="modalCalibrateForward">
         <div class="modal-overlay "></div>
         <div class="vertical-alignment-helper center-block">
@@ -543,32 +316,14 @@
                         <h4 class="modal-title">Set AHRS Sensor Orientation: Forward Direction</h4>
                     </div>
                     <div class="modal-body">
-                        <p>Point the Stratux/sensor box so that the end that will be pointing toward the <strong>nose</strong> of the airplane is pointing toward the sky and press the <strong>Set Forward Direction</strong> button.</p>
-                    </div>
-                    <div class="modal-footer">
-                        <a ui-turn-off="modalCalibrateForward" ui-turn-on="modalCalibrateCanceled" class="btn btn-default">Cancel</a>
-                        <a ng-click="setOrientation('forward')" ui-turn-off="modalCalibrateForward" ui-turn-on="modalCalibrateUp" class="btn btn-default btn-primary">Set Forward Direction</a>
-                    </div>
-                </div>
-            </div>
-        </div>
-    </div>
-<!-- Calibrate Up Modal -->
-    <div class="modal" ui-if="modalCalibrateUp" ui-state="modalCalibrateUp">
-        <div class="modal-overlay "></div>
-        <div class="vertical-alignment-helper center-block">
-            <div class="modal-dialog vertical-align-center">
-                <div class="modal-content">
-                    <div class="modal-header">
-                        <button class="close" ui-turn-off="modalCalibrateUp"></button>
-                        <h4 class="modal-title">Set AHRS Sensor Orientation: Up Direction</h4>
-                    </div>
-                    <div class="modal-body">
-                        <p>Place the Stratux/sensor box in the orientation it will be in during flight and press the <strong>Set Up Direction</strong> button.</p>
-                    </div>
-                    <div class="modal-footer">
-                        <a ui-turn-off="modalCalibrateUp" ui-turn-on="modalCalibrateCanceled" class="btn btn-default">Cancel</a>
-                        <a ng-click="setOrientation('up')" ui-turn-off="modalCalibrateUp" ui-turn-on="modalCalibrateDone" class="btn btn-default btn-primary">Set Up Direction</a>
+                        <p>Point the Stratux so that the end that will be pointing toward the
+                            <strong>nose</strong> of the airplane is pointing toward the sky and press the
+                            <strong>Set Forward Direction</strong> button.</p>
+                    </div>
+                    <div class="modal-footer">
+                        <a ui-turn-off="modalCalibrateForward" class="btn btn-default">Cancel</a>
+                        <a ng-click="setOrientation('forward')" ui-turn-off="modalCalibrateForward"
+                           ui-turn-on="modalCalibrateDone" class="btn btn-default btn-primary">Set Forward Direction</a>
                     </div>
                 </div>
             </div>
@@ -585,10 +340,13 @@
                         <h4 class="modal-title">Set AHRS Sensor Orientation: Finished</h4>
                     </div>
                     <div class="modal-body">
-                        <p>The sensors are calibrated.  These settings will be saved for future flights.</p>
-                    </div>
-                    <div class="modal-footer">
-                        <a ui-turn-off="modalCalibrateDone" class="btn btn-default btn-primary">OK</a>
+                        <p>The sensor orientation is set.  These settings will be saved for future flights.
+                        Place the Stratux in its in-flight orientation and keep it stationary for 5 seconds
+                        after you press the <strong>Done</strong> button.</p>
+                    </div>
+                    <div class="modal-footer">
+                        <a ng-click="setOrientation('done')" ui-turn-off="modalCalibrateDone"
+                           class="btn btn-default btn-primary">Done</a>
                     </div>
                 </div>
             </div>
@@ -607,7 +365,7 @@
                     <div class="modal-body">
                         <p>There was an error: {{Orientation_Failure_Message}}</p>
                         <p><div id="orientationFailureMessage"></div></p>
-                        <p>The calibration failed.</p>
+                        <p>The orientation failed.  Please try again.</p>
                     </div>
                     <div class="modal-footer">
                         <a ui-turn-off="modalCalibrateFailed" class="btn btn-default btn-primary">OK</a>
@@ -616,21 +374,24 @@
             </div>
         </div>
     </div>
-<!-- Calibration Canceled Modal -->
-    <div class="modal" ui-if="modalCalibrateCanceled" ui-state="modalCalibrateCanceled">
-        <div class="modal-overlay "></div>
-        <div class="vertical-alignment-helper center-block">
-            <div class="modal-dialog vertical-align-center">
-                <div class="modal-content">
-                    <div class="modal-header">
-                        <button class="close" ui-turn-off="modalCalibrateCanceled"></button>
-                        <h4 class="modal-title">Set AHRS Sensor Orientation: Canceled</h4>
-                    </div>
-                    <div class="modal-body">
-                        <p>Calibration canceled.</p>
-                    </div>
-                    <div class="modal-footer">
-                        <a ui-turn-off="modalCalibrateCanceled" class="btn btn-default btn-primary">OK</a>
+<!-- Gyro Calibration Modal -->
+    <div class="modal" ui-if="modalCalibrateGyros" ui-state="modalCalibrateGyros">
+        <div class="modal-overlay "></div>
+        <div class="vertical-alignment-helper center-block">
+            <div class="modal-dialog vertical-align-center">
+                <div class="modal-content">
+                    <div class="modal-header">
+                        <button class="close" ui-turn-off="modalCalibrateGyros"></button>
+                        <h4 class="modal-title">Calibrate MPU Gyros</h4>
+                    </div>
+                    <div class="modal-body">
+                        <p>Press <b>Calibrate</b> and keep the Stratux as stationary as possible for the next second.
+                            You should only do this in calm air as turbulence will throw off the calibrations.</p>
+                    </div>
+                    <div class="modal-footer">
+                        <a ui-turn-off="modalCalibrateGyros" class="btn btn-default">Cancel</a>
+                        <a ng-click="calibrateGyros()" ui-turn-off="modalCalibrateGyros"
+                           class="btn btn-default btn-primary">Calibrate</a>
                     </div>
                 </div>
             </div>
@@ -680,38 +441,18 @@
                     </div>
                     <div class="modal-footer">
                         <a ui-turn-off="modalSuccessWiFi" class="btn btn-default">Close</a>
->>>>>>> 3148f810
-                    </div>
-                </div>
-            </div>
-        </div>
-    </div>
-<<<<<<< HEAD
-
-    <div class="modal" ui-if="modalCalibrateForward" ui-state="modalCalibrateForward">
-=======
+                    </div>
+                </div>
+            </div>
+        </div>
+    </div>
 <!-- WiFi Error Modal -->
     <div class="modal" ui-if="modalErrorWiFi" ui-state="modalErrorWiFi">
->>>>>>> 3148f810
-        <div class="modal-overlay "></div>
-        <div class="vertical-alignment-helper center-block">
-            <div class="modal-dialog vertical-align-center">
-                <div class="modal-content">
-                    <div class="modal-header">
-<<<<<<< HEAD
-                        <button class="close" ui-turn-off="modalCalibrateForward"></button>
-                        <h4 class="modal-title">Set AHRS Sensor Orientation: Forward Direction</h4>
-                    </div>
-                    <div class="modal-body">
-                        <p>Point the Stratux so that the end that will be pointing toward the
-                            <strong>nose</strong> of the airplane is pointing toward the sky and press the
-                            <strong>Set Forward Direction</strong> button.</p>
-                    </div>
-                    <div class="modal-footer">
-                        <a ui-turn-off="modalCalibrateForward" class="btn btn-default">Cancel</a>
-                        <a ng-click="setOrientation('forward')" ui-turn-off="modalCalibrateForward"
-                           ui-turn-on="modalCalibrateDone" class="btn btn-default btn-primary">Set Forward Direction</a>
-=======
+        <div class="modal-overlay "></div>
+        <div class="vertical-alignment-helper center-block">
+            <div class="modal-dialog vertical-align-center">
+                <div class="modal-content">
+                    <div class="modal-header">
                         <button class="close" ui-turn-off="modalErrorWiFi"></button>
                         <h4 class="modal-title">Errors in your WiFi Settings</h4>
                     </div>
@@ -721,57 +462,18 @@
                     </div>
                     <div class="modal-footer">
                         <a ui-turn-off="modalErrorWiFi" ng-click="resetSettings()" class="btn btn-default">Close</a>
->>>>>>> 3148f810
-                    </div>
-                </div>
-            </div>
-        </div>
-    </div>
-<<<<<<< HEAD
-    <div class="modal" ui-if="modalCalibrateDone" ui-state="modalCalibrateDone">
-=======
+                    </div>
+                </div>
+            </div>
+        </div>
+    </div>
 <!-- WiFi Canceled Modal -->
     <div class="modal" ui-if="modalCancelWiFi" ui-state="modalCancelWiFi">
->>>>>>> 3148f810
-        <div class="modal-overlay "></div>
-        <div class="vertical-alignment-helper center-block">
-            <div class="modal-dialog vertical-align-center">
-                <div class="modal-content">
-                    <div class="modal-header">
-<<<<<<< HEAD
-                        <button class="close" ui-turn-off="modalCalibrateDone"></button>
-                        <h4 class="modal-title">Set AHRS Sensor Orientation: Finished</h4>
-                    </div>
-                    <div class="modal-body">
-                        <p>The sensor orientation is set.  These settings will be saved for future flights.
-                            Place the Stratux in its in-flight orientation and keep it stationary for 5 seconds
-                            after you press the <strong>Done</strong> button.</p>
-                    </div>
-                    <div class="modal-footer">
-                        <a ng-click="setOrientation('done')" ui-turn-off="modalCalibrateDone"
-                           class="btn btn-default btn-primary">Done</a>
-                    </div>
-                </div>
-            </div>
-        </div>
-    </div>
-    <div class="modal" ui-if="modalCalibrateFailed" ui-state="modalCalibrateFailed">
-        <div class="modal-overlay "></div>
-        <div class="vertical-alignment-helper center-block">
-            <div class="modal-dialog vertical-align-center">
-                <div class="modal-content">
-                    <div class="modal-header">
-                        <button class="close" ui-turn-off="modalCalibrateFailed"></button>
-                        <h4 class="modal-title">Set AHRS Sensor Orientation: Failed!</h4>
-                    </div>
-                    <div class="modal-body">
-                        <p>There was an error: {{Orientation_Failure_Message}}</p>
-                        <p><div id="orientationFailureMessage"></div></p>
-                        <p>The orientation failed.  Please try again.</p>
-                    </div>
-                    <div class="modal-footer">
-                        <a ui-turn-off="modalCalibrateFailed" class="btn btn-default btn-primary">OK</a>
-=======
+        <div class="modal-overlay "></div>
+        <div class="vertical-alignment-helper center-block">
+            <div class="modal-dialog vertical-align-center">
+                <div class="modal-content">
+                    <div class="modal-header">
                         <button class="close" ui-turn-off="modalCancelWiFi"></button>
                         <h4 class="modal-title">WiFi Settings: Canceled</h4>
                     </div>
@@ -780,37 +482,9 @@
                     </div>
                     <div class="modal-footer">
                         <a ui-turn-off="modalCancelWiFi" ng-click="resetSettings()" class="btn btn-default btn-primary">OK</a>
->>>>>>> 3148f810
-                    </div>
-                </div>
-            </div>
-        </div>
-    </div>
-<<<<<<< HEAD
-
-    <div class="modal" ui-if="modalCalibrateGyros" ui-state="modalCalibrateGyros">
-        <div class="modal-overlay "></div>
-        <div class="vertical-alignment-helper center-block">
-            <div class="modal-dialog vertical-align-center">
-                <div class="modal-content">
-                    <div class="modal-header">
-                        <button class="close" ui-turn-off="modalCalibrateGyros"></button>
-                        <h4 class="modal-title">Calibrate MPU Gyros</h4>
-                    </div>
-                    <div class="modal-body">
-                        <p>Press <b>Calibrate</b> and keep the Stratux as stationary as possible for the next second.
-                            You should only do this in calm air as turbulence will throw off the calibrations.</p>
-                    </div>
-                    <div class="modal-footer">
-                        <a ui-turn-off="modalCalibrateGyros" class="btn btn-default">Cancel</a>
-                        <a ng-click="calibrateGyros()" ui-turn-off="modalCalibrateGyros"
-                           class="btn btn-default btn-primary">Calibrate</a>
-                    </div>
-                </div>
-            </div>
-        </div>
-    </div>
-</div>
-=======
-</div>
->>>>>>> 3148f810
+                    </div>
+                </div>
+            </div>
+        </div>
+    </div>
+</div>