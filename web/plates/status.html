--- conflicted
+++ resolved
@@ -1,130 +1,117 @@
-<div class="col-sm-12">
-	<div class="text-center">
-		<p><strong>Version: <span>{{Version}} ({{Build}})</span></strong></p>
-	</div>
-	<div class="panel panel-default">
-<<<<<<< HEAD
-=======
-		<div class="panel-heading" ng-class="{'section_invisible': !visible_errors}">
-			<span class="panel_label">Errors</span>
-		</div>
-		<div class="panel-body" ng-class="{'section_invisible': !visible_errors}">
-			<ul>
-				<li class="status-error" ng-repeat="err in Errors">
-					<span class="fa fa-exclamation-triangle icon-red"></span> <span class="icon-red">{{err}}</span>
-				</li>
-			</ul>
-		</div>
->>>>>>> b8c17e04
-		<div class="panel-heading">
-			<span class="panel_label">Status</span>
-			<span ng-show="ConnectState == 'Connected'" class="label label-success">{{ConnectState}}</span>
-			<span ng-hide="ConnectState == 'Connected'" class="label label-danger">{{ConnectState}}</span>
-		</div>
-		<div class="panel-body">
-			<div class="form-horizontal">
-				<div class="row">
-					<div class="col-sm-6 label_adj">
-						<strong class="col-xs-5">Recent Clients:</strong>
-						<span class="col-xs-7">{{Connected_Users}}</span>
-					</div>
-					<div class="col-sm-6 label_adj">
-						<strong class="col-xs-5">SDR devices:</strong>
-						<span class="col-xs-7">{{Devices}}</span>
-					</div>
-				</div>
-				<div class="separator"></div>
-				<div class="row">
-					<label class="col-xs-4">Messages</label>
-					<label class="col-xs-6">Current</label>
-					<label class="col-xs-2 text-right">Peak</label>
-				</div>
-				<div class="row" ng-class="{'section_invisible': !visible_uat}">
-					<span class="col-xs-1"></span>
-					<label class="col-xs-3">UAT:</label>
-					<span class="col-xs-6"><div class="bar_container"><div class="bar_display traffic-style2" ng-attr-style="width:{{UAT_messages_max ? 100*UAT_messages_last_minute / UAT_messages_max : 0}}%">{{UAT_messages_last_minute}}</div></div></span>
-					<span class="col-xs-2 text-right">{{UAT_messages_max}}</span>
-				</div>
-				<div class="row" ng-class="{'section_invisible': !visible_es}">
-					<span class="col-xs-1"></span>
-					<label class="col-xs-3">1090ES:</label>
-					<span class="col-xs-6"><div class="bar_container"><div class="bar_display traffic-style1" ng-attr-style="width:{{ES_messages_max ? 100*ES_messages_last_minute / ES_messages_max : 0}}%;">{{ES_messages_last_minute}}</div></div></span>
-					<span class="col-xs-2 text-right">{{ES_messages_max}}</span>
-				</div>
-				<!--
-                <div id="uat_products" style="display: none;">
-                    <div class="row"><span class="col-xs-1">&nbsp;</span></div>
-                    <div class="row">
-                        <label class="col-xs-6">UAT Products</label>
-                        <label class="col-xs-3 text-right">Last Minute</label>
-                        <label class="col-xs-3"></label>
-                    </div>
-                    <div>{{product_rows}}</div>
-                </div>
--->
-				<div class="row" ng-class="{ 'section_invisible': (!visible_gps && !visible_ahrs && !visible_uat)}">
-					<span class="col-xs-1">&nbsp;</span>
-				</div>
-				<div class="row" ng-class="{'section_invisible': !visible_uat}">
-					<label class="col-xs-6">UAT Towers:</label>
-					<span class="col-xs-6">{{UAT_Towers}}</span>
-				</div>
-				<div class="row" ng-class="{'section_invisible': !visible_gps}">
-					<label class="col-xs-6">GPS solution:</label>
-					<span class="col-xs-6">{{GPS_solution}}</span>
-				</div>
-				<div class="row" ng-class="{'section_invisible': !visible_gps}">
-					<label class="col-xs-6">GPS satellites:</label>
-					<span class="col-xs-6">{{GPS_satellites_locked}} in solution; {{GPS_satellites_seen}} seen; {{GPS_satellites_tracked}} tracked</span>
-				</div>
-				<div class="row" ng-class="{'section_invisible': !visible_ahrs}">
-					<label class="col-xs-6">AHRS:</label>
-					<div id="RY835AI_connected-container" class="col-xs-6">
-						<div ng-class="RY835AI_connected ? 'fa fa-check-circle text-success' : 'fa fa-times-circle text-danger'"></div>
-					</div>
-				</div>
-				<div class="row"><span class="col-xs-1">&nbsp;</span></div>
-				<div class="separator"></div>
-
-				<div class="row">
-					<div class="col-sm-4 label_adj">
-						<span class="col-xs-5"><strong>Uptime:</strong></span>
-						<span class="col-xs-7">{{Uptime}}</span>
-					</div>
-					<div class="col-sm-4 label_adj">
-						<span class="col-xs-5"><strong>CPU Temp:</strong></span>
-						<span class="col-xs-7">{{CPUTemp}}</span>
-					</div>
-				</div>
-
-				<div class="separator"></div>
-				<div class="row">
-					<div class="col-sm-4 label_adj">
-						<span class="col-xs-4"><strong>Stratux Clock:</strong></span>
-						<span class="col-xs-8">{{Clock}}</span>
-					</div>
-					<div class="col-sm-4 label_adj">
-						<span class="col-xs-4"><strong>Device Clock:</strong></span>
-						<span class="col-xs-8">{{LocalClock}}</span>
-					</div>
-					<div class="col-sm-4 label_adj">
-						<span class="col-xs-4"><strong>Difference:</strong></span>
-						<span class="col-xs-8">{{SecondsFast}} sec</span>
-					</div>
-				</div>
-			</div>
-		</div>
-	</div>
-	<div class="panel panel-default">		
-		<div class="panel-heading" ng-class="{'section_invisible': !visible_errors}">
-			<span class="panel_label">Errors</span>
-		</div>
-		<div class="panel-body" ng-class="{'section_invisible': !visible_errors}">
-			<ul>
-				<li ng-repeat="err in Errors">
-					<font style="background-color: #FF0000">{{err}}</font>
-				</li>
-			</ul>
-		</div>
-	</div>
-</div>
+<div class="col-sm-12">
+	<div class="text-center">
+		<p><strong>Version: <span>{{Version}} ({{Build}})</span></strong></p>
+	</div>
+	<div class="panel panel-default">
+		<div class="panel-heading">
+			<span class="panel_label">Status</span>
+			<span ng-show="ConnectState == 'Connected'" class="label label-success">{{ConnectState}}</span>
+			<span ng-hide="ConnectState == 'Connected'" class="label label-danger">{{ConnectState}}</span>
+		</div>
+		<div class="panel-body">
+			<div class="form-horizontal">
+				<div class="row">
+					<div class="col-sm-6 label_adj">
+						<strong class="col-xs-5">Recent Clients:</strong>
+						<span class="col-xs-7">{{Connected_Users}}</span>
+					</div>
+					<div class="col-sm-6 label_adj">
+						<strong class="col-xs-5">SDR devices:</strong>
+						<span class="col-xs-7">{{Devices}}</span>
+					</div>
+				</div>
+				<div class="separator"></div>
+				<div class="row">
+					<label class="col-xs-4">Messages</label>
+					<label class="col-xs-6">Current</label>
+					<label class="col-xs-2 text-right">Peak</label>
+				</div>
+				<div class="row" ng-class="{'section_invisible': !visible_uat}">
+					<span class="col-xs-1"></span>
+					<label class="col-xs-3">UAT:</label>
+					<span class="col-xs-6"><div class="bar_container"><div class="bar_display traffic-style2" ng-attr-style="width:{{UAT_messages_max ? 100*UAT_messages_last_minute / UAT_messages_max : 0}}%">{{UAT_messages_last_minute}}</div></div></span>
+					<span class="col-xs-2 text-right">{{UAT_messages_max}}</span>
+				</div>
+				<div class="row" ng-class="{'section_invisible': !visible_es}">
+					<span class="col-xs-1"></span>
+					<label class="col-xs-3">1090ES:</label>
+					<span class="col-xs-6"><div class="bar_container"><div class="bar_display traffic-style1" ng-attr-style="width:{{ES_messages_max ? 100*ES_messages_last_minute / ES_messages_max : 0}}%;">{{ES_messages_last_minute}}</div></div></span>
+					<span class="col-xs-2 text-right">{{ES_messages_max}}</span>
+				</div>
+				<!--
+                <div id="uat_products" style="display: none;">
+                    <div class="row"><span class="col-xs-1">&nbsp;</span></div>
+                    <div class="row">
+                        <label class="col-xs-6">UAT Products</label>
+                        <label class="col-xs-3 text-right">Last Minute</label>
+                        <label class="col-xs-3"></label>
+                    </div>
+                    <div>{{product_rows}}</div>
+                </div>
+-->
+				<div class="row" ng-class="{ 'section_invisible': (!visible_gps && !visible_ahrs && !visible_uat)}">
+					<span class="col-xs-1">&nbsp;</span>
+				</div>
+				<div class="row" ng-class="{'section_invisible': !visible_uat}">
+					<label class="col-xs-6">UAT Towers:</label>
+					<span class="col-xs-6">{{UAT_Towers}}</span>
+				</div>
+				<div class="row" ng-class="{'section_invisible': !visible_gps}">
+					<label class="col-xs-6">GPS solution:</label>
+					<span class="col-xs-6">{{GPS_solution}}</span>
+				</div>
+				<div class="row" ng-class="{'section_invisible': !visible_gps}">
+					<label class="col-xs-6">GPS satellites:</label>
+					<span class="col-xs-6">{{GPS_satellites_locked}} in solution; {{GPS_satellites_seen}} seen; {{GPS_satellites_tracked}} tracked</span>
+				</div>
+				<div class="row" ng-class="{'section_invisible': !visible_ahrs}">
+					<label class="col-xs-6">AHRS:</label>
+					<div id="RY835AI_connected-container" class="col-xs-6">
+						<div ng-class="RY835AI_connected ? 'fa fa-check-circle text-success' : 'fa fa-times-circle text-danger'"></div>
+					</div>
+				</div>
+				<div class="row"><span class="col-xs-1">&nbsp;</span></div>
+				<div class="separator"></div>
+
+				<div class="row">
+					<div class="col-sm-4 label_adj">
+						<span class="col-xs-5"><strong>Uptime:</strong></span>
+						<span class="col-xs-7">{{Uptime}}</span>
+					</div>
+					<div class="col-sm-4 label_adj">
+						<span class="col-xs-5"><strong>CPU Temp:</strong></span>
+						<span class="col-xs-7">{{CPUTemp}}</span>
+					</div>
+				</div>
+
+				<div class="separator"></div>
+				<div class="row">
+					<div class="col-sm-4 label_adj">
+						<span class="col-xs-4"><strong>Stratux Clock:</strong></span>
+						<span class="col-xs-8">{{Clock}}</span>
+					</div>
+					<div class="col-sm-4 label_adj">
+						<span class="col-xs-4"><strong>Device Clock:</strong></span>
+						<span class="col-xs-8">{{LocalClock}}</span>
+					</div>
+					<div class="col-sm-4 label_adj">
+						<span class="col-xs-4"><strong>Difference:</strong></span>
+						<span class="col-xs-8">{{SecondsFast}} sec</span>
+					</div>
+				</div>
+			</div>
+		</div>
+	</div>
+	<div class="panel panel-default">		
+		<div class="panel-heading" ng-class="{'section_invisible': !visible_errors}">
+			<span class="panel_label">Errors</span>
+		</div>
+		<div class="panel-body" ng-class="{'section_invisible': !visible_errors}">
+			<ul>
+				<li class="status-error" ng-repeat="err in Errors">
+					<span class="fa fa-exclamation-triangle icon-red"></span> <span class="icon-red">{{err}}</span>
+				</li>
+			</ul>
+		</div>
+	</div>
+</div>