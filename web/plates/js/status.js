angular.module('appControllers').controller('StatusCtrl', StatusCtrl); // get the main module contollers set
StatusCtrl.$inject = ['$rootScope', '$scope', '$state', '$http', '$interval']; // Inject my dependencies

// create our controller function with all necessary logic
function StatusCtrl($rootScope, $scope, $state, $http, $interval) {

	$scope.$parent.helppage = 'plates/status-help.html';

	function connect($scope) {
		if (($scope === undefined) || ($scope === null))
			return; // we are getting called once after clicking away from the status page

		if (($scope.socket === undefined) || ($scope.socket === null)) {
			socket = new WebSocket(URL_STATUS_WS);
			$scope.socket = socket; // store socket in scope for enter/exit usage
		}

		$scope.ConnectState = "Disconnected";

		socket.onopen = function (msg) {
			// $scope.ConnectStyle = "label-success";
			$scope.ConnectState = "Connected";
		};

		socket.onclose = function (msg) {
			// $scope.ConnectStyle = "label-danger";
			$scope.ConnectState = "Disconnected";
			$scope.$apply();
			delete $scope.socket;
			setTimeout(function() {connect($scope);}, 1000);
		};

		socket.onerror = function (msg) {
			// $scope.ConnectStyle = "label-danger";
			$scope.ConnectState = "Error";
			$scope.$apply();
		};

		socket.onmessage = function (msg) {
			console.log('Received status update.')

			var status = JSON.parse(msg.data)
			// Update Status
			$scope.Version = status.Version;
			$scope.Build = status.Build.substr(0, 10);
			$scope.Devices = status.Devices;
			$scope.Ping_connected = status.Ping_connected;
			$scope.Connected_Users = status.Connected_Users;
			$scope.UAT_messages_last_minute = status.UAT_messages_last_minute;
			$scope.UAT_messages_max = status.UAT_messages_max;
			$scope.ES_messages_last_minute = status.ES_messages_last_minute;
			$scope.ES_messages_max = status.ES_messages_max;
			$scope.GPS_satellites_locked = status.GPS_satellites_locked;
			$scope.GPS_satellites_tracked = status.GPS_satellites_tracked;
			$scope.GPS_satellites_seen = status.GPS_satellites_seen;
			$scope.GPS_solution = status.GPS_solution;
<<<<<<< HEAD
            var MiBFree = status.DiskBytesFree/1048576;
            $scope.DiskSpace = MiBFree.toFixed(1);
            $scope.GPS_position_accuracy = String(status.GPS_solution ? ", " + status.GPS_position_accuracy.toFixed(1) + " m" : " ");
=======
			switch(status.GPS_solution) {
				case "Disconnected":
				case "No Fix":
				case "Unknown":
					$scope.GPS_position_accuracy = "";
					break;
				default:
					$scope.GPS_position_accuracy = ", " + status.GPS_position_accuracy.toFixed(1) + " m";
			}
			var gpsHardwareCode = (status.GPS_detected_type & 0x0f);
			var tempGpsHardwareString = "Not installed";
			switch(gpsHardwareCode) {
				case 1:
					tempGpsHardwareString = "Serial port";
					break;
				case 2:
					tempGpsHardwareString = "Prolific USB-serial bridge";
					break;
				case 6:
					tempGpsHardwareString = "USB u-blox 6 GPS receiver";
					break;
				case 7:
					tempGpsHardwareString = "USB u-blox 7 GNSS receiver";
					break;
				case 8:
					tempGpsHardwareString = "USB u-blox 8 GNSS receiver";
					break;
				default:
					tempGpsHardwareString = "Not installed";
			}
			$scope.GPS_hardware = tempGpsHardwareString;
			var gpsProtocol = (status.GPS_detected_type >> 4);
			var tempGpsProtocolString = "Not communicating";
			switch(gpsProtocol) {
				case 1:
					tempGpsProtocolString = "NMEA protocol";
					break;
				case 3:
					tempGpsProtocolString = "NMEA-UBX protocol";
					break;
				default:
					tempGpsProtocolString = "Not communicating";
			}
			$scope.GPS_protocol = tempGpsProtocolString;
			
			var MiBFree = status.DiskBytesFree/1048576;
			$scope.DiskSpace = MiBFree.toFixed(1);
			
>>>>>>> bcd62e7c
			$scope.UAT_METAR_total = status.UAT_METAR_total;
			$scope.UAT_TAF_total = status.UAT_TAF_total;
			$scope.UAT_NEXRAD_total = status.UAT_NEXRAD_total;
			$scope.UAT_SIGMET_total = status.UAT_SIGMET_total;
			$scope.UAT_PIREP_total = status.UAT_PIREP_total;
			$scope.UAT_NOTAM_total = status.UAT_NOTAM_total;
			$scope.UAT_OTHER_total = status.UAT_OTHER_total;
			$scope.CPULoad = status.CPULoad;
			// Errors array.
			if (status.Errors.length > 0) {
				$scope.visible_errors = true;
				$scope.Errors = status.Errors;
			}

			var uptime = status.Uptime;
			if (uptime != undefined) {
				var up_d = parseInt((uptime/1000) / 86400),
				    up_h = parseInt((uptime/1000 - 86400*up_d) / 3600),
				    up_m = parseInt((uptime/1000 - 86400*up_d - 3600*up_h) / 60),
				    up_s = parseInt((uptime/1000 - 86400*up_d - 3600*up_h - 60*up_m));
				$scope.Uptime = String(up_d + "/" + ((up_h < 10) ? "0" + up_h : up_h) + ":" + ((up_m < 10) ? "0" + up_m : up_m) + ":" + ((up_s < 10) ? "0" + up_s : up_s));
			} else {
				// $('#Uptime').text('unavailable');
			}
			var boardtemp = status.CPUTemp;
			if (boardtemp != undefined) {
				/* boardtemp is celcius to tenths */
				$scope.CPUTemp = String(boardtemp.toFixed(1) + '°C / ' + ((boardtemp * 9 / 5) + 32.0).toFixed(1) + '°F');
			} else {
				// $('#CPUTemp').text('unavailable');
			}

			$scope.$apply(); // trigger any needed refreshing of data
		};
	}

	function setHardwareVisibility() {
		$scope.visible_uat = true;
		$scope.visible_es = true;
		$scope.visible_gps = true;

		// Simple GET request example (note: responce is asynchronous)
		$http.get(URL_SETTINGS_GET).
		then(function (response) {
			settings = angular.fromJson(response.data);
			$scope.DeveloperMode = settings.DeveloperMode;
			$scope.visible_uat = settings.UAT_Enabled;
			$scope.visible_es = settings.ES_Enabled;
			$scope.visible_ping = settings.Ping_Enabled;
			if (settings.Ping_Enabled) {
				$scope.visible_uat = true;
				$scope.visible_es = true;
			}
			$scope.visible_gps = settings.GPS_Enabled;
		}, function (response) {
			// nop
		});
	};

	function getTowers() {
		// Simple GET request example (note: responce is asynchronous)
		$http.get(URL_TOWERS_GET).
		then(function (response) {
			var towers = angular.fromJson(response.data);
			var cnt = 0;
			for (var key in towers) {
				if (towers[key].Messages_last_minute > 0) {
					cnt++;
				}
			}
			$scope.UAT_Towers = cnt;
			// $scope.$apply();
		}, function (response) {
			$scope.raw_data = "error getting tower data";
		});
	};

	// periodically get the tower list
	var updateTowers = $interval(function () {
		// refresh tower count once each 5 seconds (aka polling)
		getTowers();
	}, (5 * 1000), 0, false);

    var clicks = 0;
    var clickSeconds = 0;
    var DeveloperModeClick = 0;
    
    var clickInterval = $interval(function () {
        if ((clickSeconds >= 3))
            clicks=0;
        clickSeconds++;
    }, 1000);
    
	$state.get('home').onEnter = function () {
		// everything gets handled correctly by the controller
	};
	$state.get('home').onExit = function () {
		if (($scope.socket !== undefined) && ($scope.socket !== null)) {
			$scope.socket.close();
			$scope.socket = null;
		}
		$interval.cancel(updateTowers);
	};
    
    $scope.VersionClick = function() {
        if (clicks==0)
        {
            clickSeconds = 0;
        }
        ++clicks;
        if ((clicks > 7) && (clickSeconds < 3))
        {
            clicks=0;
            clickSeconds=0;
            DeveloperModeClick = 1;
            $http.get(URL_DEV_TOGGLE_GET);
            location.reload();
        }
    }
    
    $scope.GetDeveloperModeClick = function() {
        return DeveloperModeClick;
    }
	// Status Controller tasks
	setHardwareVisibility();
	connect($scope); // connect - opens a socket and listens for messages
};<|MERGE_RESOLUTION|>--- conflicted
+++ resolved
@@ -54,11 +54,7 @@
 			$scope.GPS_satellites_tracked = status.GPS_satellites_tracked;
 			$scope.GPS_satellites_seen = status.GPS_satellites_seen;
 			$scope.GPS_solution = status.GPS_solution;
-<<<<<<< HEAD
-            var MiBFree = status.DiskBytesFree/1048576;
-            $scope.DiskSpace = MiBFree.toFixed(1);
-            $scope.GPS_position_accuracy = String(status.GPS_solution ? ", " + status.GPS_position_accuracy.toFixed(1) + " m" : " ");
-=======
+
 			switch(status.GPS_solution) {
 				case "Disconnected":
 				case "No Fix":
@@ -107,7 +103,6 @@
 			var MiBFree = status.DiskBytesFree/1048576;
 			$scope.DiskSpace = MiBFree.toFixed(1);
 			
->>>>>>> bcd62e7c
 			$scope.UAT_METAR_total = status.UAT_METAR_total;
 			$scope.UAT_TAF_total = status.UAT_TAF_total;
 			$scope.UAT_NEXRAD_total = status.UAT_NEXRAD_total;
