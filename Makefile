
ifeq "$(CIRCLECI)" "true"
	BUILDINFO=
else
	BUILDINFO=-ldflags "-X main.stratuxVersion=`git describe --tags --abbrev=0` -X main.stratuxBuild=`git log -n 1 --pretty=%H`"
$(if $(GOROOT),,$(error GOROOT is not set!))
endif

all:
	make xdump978
	make xdump1090
	make xlinux-mpu9150
	make xgen_gdl90

xdump978:
	cd dump978 && make lib
	sudo cp -f ./libdump978.so /usr/lib/libdump978.so

xdump1090:
	git submodule update --init
	cd dump1090 && make

xlinux-mpu9150:
<<<<<<< HEAD
	go get -d -v github.com/ccicchitelli/linux-mpu9150/mpu
=======
	go get -d -v github.com/cyoung/linux-mpu9150/mpu
>>>>>>> 51fdcbac
	cd linux-mpu9150 && make -f Makefile-native-shared
	go build -o linux-mpu9150/mpu/mpu.a linux-mpu9150/mpu/mpu.go 

xgen_gdl90:
	go get -t -d -v ./main ./test ./godump978 ./mpu6050 ./uatparse
<<<<<<< HEAD
	go build $(BUILDINFO) -p 4 main/gen_gdl90.go main/traffic.go main/ry835ai.go main/network.go main/managementinterface.go main/sdr.go main/uibroadcast.go main/monotonic.go main/datalog.go main/equations.go main/ahrs.go
=======
	go build $(BUILDINFO) -p 4 main/gen_gdl90.go main/traffic.go main/ry835ai.go main/network.go main/managementinterface.go main/sdr.go main/uibroadcast.go main/monotonic.go main/datalog.go main/equations.go main/ahrs.go main/mpu9250.go
>>>>>>> 51fdcbac

.PHONY: test
test:
	make -C test	

www:
	cd web && make

install:
	cp -f gen_gdl90 /usr/bin/gen_gdl90
	chmod 755 /usr/bin/gen_gdl90
	cp image/10-stratux.rules /etc/udev/rules.d/10-stratux.rules
	rm -f /etc/init.d/stratux
	cp __lib__systemd__system__stratux.service /lib/systemd/system/stratux.service
	cp __root__stratux-pre-start.sh /root/stratux-pre-start.sh
	chmod 644 /lib/systemd/system/stratux.service
	chmod 744 /root/stratux-pre-start.sh
	ln -fs /lib/systemd/system/stratux.service /etc/systemd/system/multi-user.target.wants/stratux.service
	make www
	cp -f dump1090/dump1090 /usr/bin/

clean:
	rm -f gen_gdl90 libdump978.so
	cd dump1090 && make clean
	cd dump978 && make clean
	rm -f linux-mpu9150/*.o linux-mpu9150/*.so<|MERGE_RESOLUTION|>--- conflicted
+++ resolved
@@ -21,21 +21,13 @@
 	cd dump1090 && make
 
 xlinux-mpu9150:
-<<<<<<< HEAD
 	go get -d -v github.com/ccicchitelli/linux-mpu9150/mpu
-=======
-	go get -d -v github.com/cyoung/linux-mpu9150/mpu
->>>>>>> 51fdcbac
 	cd linux-mpu9150 && make -f Makefile-native-shared
 	go build -o linux-mpu9150/mpu/mpu.a linux-mpu9150/mpu/mpu.go 
 
 xgen_gdl90:
 	go get -t -d -v ./main ./test ./godump978 ./mpu6050 ./uatparse
-<<<<<<< HEAD
-	go build $(BUILDINFO) -p 4 main/gen_gdl90.go main/traffic.go main/ry835ai.go main/network.go main/managementinterface.go main/sdr.go main/uibroadcast.go main/monotonic.go main/datalog.go main/equations.go main/ahrs.go
-=======
 	go build $(BUILDINFO) -p 4 main/gen_gdl90.go main/traffic.go main/ry835ai.go main/network.go main/managementinterface.go main/sdr.go main/uibroadcast.go main/monotonic.go main/datalog.go main/equations.go main/ahrs.go main/mpu9250.go
->>>>>>> 51fdcbac
 
 .PHONY: test
 test:
