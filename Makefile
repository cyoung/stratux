--- conflicted
+++ resolved
@@ -19,11 +19,7 @@
 
 hwcontrol:
 	go get -t -d -v ./main
-<<<<<<< HEAD
-	go build $(BUILDINFO) -p 4 main/hwcontrol.go main/equations.go main/cputemp.go
-=======
-	go build $(BUILDINFO_STATIC) -p 4 main/fancontrol.go main/equations.go main/cputemp.go
->>>>>>> 7ef5efdd
+	go build $(BUILDINFO_STATIC) -p 4 main/hwcontrol.go main/equations.go main/cputemp.go
 
 xdump1090:
 	git submodule update --init
