
ifeq "$(CIRCLECI)" "true"
	BUILDINFO=
	PLATFORMDEPENDENT=
else
	LDFLAGS_VERSION=-X main.stratuxVersion=`git describe --tags --abbrev=0` -X main.stratuxBuild=`git log -n 1 --pretty=%H`
	BUILDINFO=-ldflags "$(LDFLAGS_VERSION)"
	BUILDINFO_STATIC=-ldflags "-extldflags -static $(LDFLAGS_VERSION)"
	PLATFORMDEPENDENT=fancontrol
endif

all: xdump978 xdump1090 xgen_gdl90 $(PLATFORMDEPENDENT)

xgen_gdl90:
<<<<<<< HEAD
	go get -t -d -v ./main ./test ./godump978 ./uatparse
	go build -v $(BUILDINFO) -i main/gen_gdl90.go main/traffic.go main/gps.go main/network.go main/managementinterface.go main/sdr.go main/ping.go main/uibroadcast.go main/monotonic.go main/datalog.go main/equations.go main/cputemp.go
=======
	go get -t -d -v ./main ./godump978 ./uatparse ./sensors
	go build $(BUILDINFO) -p 4 main/gen_gdl90.go main/traffic.go main/gps.go main/network.go main/managementinterface.go main/sdr.go main/ping.go main/uibroadcast.go main/monotonic.go main/datalog.go main/equations.go main/sensors.go main/cputemp.go
>>>>>>> f422ae65

fancontrol:
	go get -t -d -v ./main
	go build $(BUILDINFO_STATIC) -i main/fancontrol.go main/equations.go main/cputemp.go

xdump1090:
	git submodule update --init
	cd dump1090 && $(MAKE)

xdump978:
	cd dump978 && $(MAKE) lib

.PHONY: test
test:
	$(MAKE) -C test	

www:
	cd web && $(MAKE)

install:
	cp -f gen_gdl90 /usr/bin/gen_gdl90
	chmod 755 /usr/bin/gen_gdl90
	cp -f fancontrol /usr/bin/fancontrol
	chmod 755 /usr/bin/fancontrol
	-/usr/bin/fancontrol remove
	/usr/bin/fancontrol install
	cp image/10-stratux.rules /etc/udev/rules.d/10-stratux.rules
	cp image/99-uavionix.rules /etc/udev/rules.d/99-uavionix.rules
	rm -f /etc/init.d/stratux
	cp __lib__systemd__system__stratux.service /lib/systemd/system/stratux.service
	cp __root__stratux-pre-start.sh /root/stratux-pre-start.sh
	chmod 644 /lib/systemd/system/stratux.service
	chmod 744 /root/stratux-pre-start.sh
	ln -fs /lib/systemd/system/stratux.service /etc/systemd/system/multi-user.target.wants/stratux.service
	$(MAKE) www
	cp -f libdump978.so /usr/lib/libdump978.so
	cp -f dump1090/dump1090 /usr/bin/
	cp -f image/hostapd_manager.sh /usr/sbin/
	cp -f image/stratux-wifi.sh /usr/sbin/

clean:
	rm -f gen_gdl90 libdump978.so fancontrol
	cd dump1090 && $(MAKE) clean
	cd dump978 && $(MAKE) clean<|MERGE_RESOLUTION|>--- conflicted
+++ resolved
@@ -12,13 +12,8 @@
 all: xdump978 xdump1090 xgen_gdl90 $(PLATFORMDEPENDENT)
 
 xgen_gdl90:
-<<<<<<< HEAD
-	go get -t -d -v ./main ./test ./godump978 ./uatparse
-	go build -v $(BUILDINFO) -i main/gen_gdl90.go main/traffic.go main/gps.go main/network.go main/managementinterface.go main/sdr.go main/ping.go main/uibroadcast.go main/monotonic.go main/datalog.go main/equations.go main/cputemp.go
-=======
 	go get -t -d -v ./main ./godump978 ./uatparse ./sensors
 	go build $(BUILDINFO) -p 4 main/gen_gdl90.go main/traffic.go main/gps.go main/network.go main/managementinterface.go main/sdr.go main/ping.go main/uibroadcast.go main/monotonic.go main/datalog.go main/equations.go main/sensors.go main/cputemp.go
->>>>>>> f422ae65
 
 fancontrol:
 	go get -t -d -v ./main
